from __future__ import annotations

import os
import re
import webbrowser
from enum import Enum
from pathlib import Path
from platform import version
from shutil import copyfileobj
from time import localtime, strftime
from typing import TYPE_CHECKING

import resources_rc
from items.base_list_widget_item import BaseListWidgetItem
from modules._platform import _popen, get_cwd, get_platform, is_frozen, set_locale
from modules.connection_manager import ConnectionManager
from modules.enums import MessageType
from modules.settings import (
    create_library_folders,
    get_default_downloads_page,
    get_default_library_page,
    get_default_preferences_tab,
    get_default_tab,
    get_enable_download_notifications,
    get_enable_new_builds_notifications,
    get_enable_quick_launch_key_seq,
    get_launch_minimized_to_tray,
    get_library_folder,
    get_make_error_popup,
    get_proxy_type,
    get_quick_launch_key_seq,
    get_show_tray_icon,
    get_sync_library_and_downloads_pages,
    get_worker_thread_count,
    is_library_folder_valid,
    set_library_folder,
)
from modules.tasks import Task, TaskQueue
from pynput import keyboard
from PyQt5.QtCore import QSize, Qt, pyqtSignal, pyqtSlot
from PyQt5.QtNetwork import QLocalServer
from PyQt5.QtWidgets import (
    QAction,
    QApplication,
    QLabel,
    QPushButton,
    QStatusBar,
    QSystemTrayIcon,
    QTabWidget,
    QVBoxLayout,
    QWidget,
)
from threads.library_drawer import DrawLibraryTask
from threads.remover import RemovalTask
from threads.scraper import Scraper
from widgets.base_menu_widget import BaseMenuWidget
from widgets.base_page_widget import BasePageWidget
from widgets.base_tool_box_widget import BaseToolBoxWidget
from widgets.download_widget import DownloadState, DownloadWidget
from widgets.foreign_build_widget import UnrecoBuildWidget
from widgets.header import WHeaderButton, WindowHeader
from widgets.library_widget import LibraryWidget
from windows.base_window import BaseWindow
from windows.dialog_window import DialogIcon, DialogWindow
from windows.file_dialog_window import FileDialogWindow
from windows.settings_window import SettingsWindow

if TYPE_CHECKING:
    from PyQt5.QtGui import QDragEnterEvent, QDragMoveEvent
    from widgets.base_build_widget import BaseBuildWidget

if get_platform() == "Windows":
    from PyQt5.QtWinExtras import QWinThumbnailToolBar, QWinThumbnailToolButton


class AppState(Enum):
    IDLE = 1
    CHECKINGBUILDS = 2


class BlenderLauncher(BaseWindow):
    show_signal = pyqtSignal()
    close_signal = pyqtSignal()
    quit_signal = pyqtSignal()
    quick_launch_fail_signal = pyqtSignal()

    def __init__(self, app: QApplication, version, argv):
        super().__init__(app=app, version=version)
        self.resize(640, 480)
        self.setMinimumSize(QSize(640, 480))
        self.setMaximumSize(QSize(1024, 768))
        widget = QWidget(self)
        self.CentralLayout = QVBoxLayout(widget)
        self.CentralLayout.setContentsMargins(1, 1, 1, 1)
        self.setCentralWidget(widget)
        self.setAcceptDrops(True)

        # Server
        self.server = QLocalServer()
        self.server.listen("blender-launcher-server")
        self.quick_launch_fail_signal.connect(self.quick_launch_fail)
        self.server.newConnection.connect(self.new_connection)

        # task queue
        self.task_queue = TaskQueue(
            worker_count=get_worker_thread_count(),
            parent=self,
            on_spawn=lambda w: w.error.connect(self.message_from_error),
        )
        self.task_queue.start()
        self.quit_signal.connect(self.task_queue.fullstop)

        # Global scope
        self.app = app
        self.version = version
        self.argv = argv
        self.favorite: BaseBuildWidget | None = None
        self.status = "Unknown"
        self.is_force_check_on = False
        self.app_state = AppState.IDLE
        self.cashed_builds = []
        self.notification_pool = []
        self.windows = [self]
        self.timer = None
        self.started = True
        self.latest_tag = ""
        self.new_downloads = False
        self.platform = get_platform()
        self.settings_window = None
        self.hk_listener = None

        if self.platform == "macOS":
            self.app.aboutToQuit.connect(self._aboutToQuit)

        # Setup window
        self.setWindowTitle("Blender Launcher")
        self.app.setWindowIcon(self.icons.taskbar)

        # Set library folder from command line arguments
        if "-set-library-folder" in self.argv:
            library_folder = self.argv[-1]

            if set_library_folder(library_folder) is True:
                create_library_folders(get_library_folder())
                self.draw(True)
            else:
                self.dlg = DialogWindow(
                    parent=self,
                    title="Warning",
                    text="Passed path is not a valid folder or<br>\
                    it doesn't have write permissions!",
                    accept_text="Quit",
                    cancel_text=None,
                )
                self.dlg.accepted.connect(lambda: self.app.quit())

            return

        # Check library folder
        if is_library_folder_valid() is False:
            self.dlg = DialogWindow(
                parent=self,
                title="Setup",
                text="First, choose where Blender<br>builds will be stored",
                accept_text="Continue",
                cancel_text=None,
                icon=DialogIcon.INFO,
            )
            self.dlg.accepted.connect(self.set_library_folder)
        else:
            create_library_folders(get_library_folder())
            self.draw()

    def set_library_folder(self):
        library_folder = get_cwd().as_posix()
        new_library_folder = FileDialogWindow().get_directory(self, "Select Library Folder", library_folder)

        if new_library_folder:
            if set_library_folder(new_library_folder) is True:
                self.draw(True)
            else:
                self.dlg = DialogWindow(
                    parent=self,
                    title="Warning",
                    text="Selected folder is not valid or<br>\
                    doesn't have write permissions!",
                    accept_text="Retry",
                    cancel_text=None,
                )
                self.dlg.accepted.connect(self.set_library_folder)
        else:
            self.app.quit()

    def draw(self, polish=False):
        # Header
        self.SettingsButton = WHeaderButton(self.icons.settings, "", self)
        self.SettingsButton.setToolTip("Show settings window")
        self.SettingsButton.clicked.connect(self.show_settings_window)
        self.DocsButton = WHeaderButton(self.icons.wiki, "", self)
        self.DocsButton.setToolTip("Open documentation")
        self.DocsButton.clicked.connect(self.open_docs)

        self.SettingsButton.setProperty("HeaderButton", True)
        self.DocsButton.setProperty("HeaderButton", True)

        self.header = WindowHeader(
            self,
            "Blender Launcher",
            (
                self.SettingsButton,
                self.DocsButton,
            ),
        )
        self.header.close_signal.connect(self.attempt_close)
        self.header.minimize_signal.connect(self.showMinimized)
        self.CentralLayout.addWidget(self.header)

        # Tab layout
        self.TabWidget = QTabWidget()
        self.TabWidget.setProperty("North", True)
        self.CentralLayout.addWidget(self.TabWidget)

        self.LibraryTab = QWidget()
        self.LibraryTabLayout = QVBoxLayout()
        self.LibraryTabLayout.setContentsMargins(0, 0, 0, 0)
        self.LibraryTab.setLayout(self.LibraryTabLayout)
        self.TabWidget.addTab(self.LibraryTab, "Library")

        self.DownloadsTab = QWidget()
        self.DownloadsTabLayout = QVBoxLayout()
        self.DownloadsTabLayout.setContentsMargins(0, 0, 0, 0)
        self.DownloadsTab.setLayout(self.DownloadsTabLayout)
        self.TabWidget.addTab(self.DownloadsTab, "Downloads")

        self.UserTab = QWidget()
        self.UserTabLayout = QVBoxLayout()
        self.UserTabLayout.setContentsMargins(0, 0, 0, 0)
        self.UserTab.setLayout(self.UserTabLayout)
        self.TabWidget.addTab(self.UserTab, "User")

        self.PreferencesTab = QWidget()
        self.PreferencesTabLayout = QVBoxLayout()
        self.PreferencesTabLayout.setContentsMargins(0, 0, 0, 0)
        self.PreferencesTab.setLayout(self.PreferencesTabLayout)
        self.TabWidget.addTab(self.PreferencesTab, "Preferences")

        self.LibraryToolBox = BaseToolBoxWidget(self)
        self.DownloadsToolBox = BaseToolBoxWidget(self)
        self.UserToolBox = BaseToolBoxWidget(self)
        self.PreferencesToolBox = BaseToolBoxWidget(self)

        self.toggle_sync_library_and_downloads_pages(get_sync_library_and_downloads_pages())

        self.LibraryTabLayout.addWidget(self.LibraryToolBox)
        self.DownloadsTabLayout.addWidget(self.DownloadsToolBox)
        self.UserTabLayout.addWidget(self.UserToolBox)
        self.PreferencesTabLayout.addWidget(self.PreferencesToolBox)

        self.LibraryStablePageWidget = BasePageWidget(
            parent=self,
            page_name="LibraryStableListWidget",
            time_label="Commit Time",
            info_text="Nothing to show yet",
            extended_selection=True,
        )
        self.LibraryStableListWidget = self.LibraryToolBox.add_page_widget(self.LibraryStablePageWidget, "Stable")

        self.LibraryDailyPageWidget = BasePageWidget(
            parent=self,
            page_name="LibraryDailyListWidget",
            time_label="Commit Time",
            info_text="Nothing to show yet",
            extended_selection=True,
        )
        self.LibraryDailyListWidget = self.LibraryToolBox.add_page_widget(self.LibraryDailyPageWidget, "Daily")

        self.LibraryExperimentalPageWidget = BasePageWidget(
            parent=self,
            page_name="LibraryExperimentalListWidget",
            time_label="Commit Time",
            info_text="Nothing to show yet",
            extended_selection=True,
        )
        self.LibraryExperimentalListWidget = self.LibraryToolBox.add_page_widget(
            self.LibraryExperimentalPageWidget, "Experimental"
        )

        self.DownloadsStablePageWidget = BasePageWidget(
            parent=self,
            page_name="DownloadsStableListWidget",
            time_label="Upload Time",
            info_text="No new builds available",
        )
        self.DownloadsStableListWidget = self.DownloadsToolBox.add_page_widget(self.DownloadsStablePageWidget, "Stable")

        self.DownloadsDailyPageWidget = BasePageWidget(
            parent=self,
            page_name="DownloadsDailyListWidget",
            time_label="Upload Time",
            info_text="No new builds available",
        )
        self.DownloadsDailyListWidget = self.DownloadsToolBox.add_page_widget(self.DownloadsDailyPageWidget, "Daily")

        self.DownloadsExperimentalPageWidget = BasePageWidget(
            parent=self,
            page_name="DownloadsExperimentalListWidget",
            time_label="Upload Time",
            info_text="No new builds available",
        )
        self.DownloadsExperimentalListWidget = self.DownloadsToolBox.add_page_widget(
            self.DownloadsExperimentalPageWidget, "Experimental"
        )

        self.UserFavoritesListWidget = BasePageWidget(
            parent=self,
            page_name="UserFavoritesListWidget",
            time_label="Commit Time",
            info_text="Nothing to show yet"
        )
        self.UserFavoritesListWidget = self.UserToolBox.add_page_widget(self.UserFavoritesListWidget, "Favorites")

        self.UserCustomPageWidget = BasePageWidget(
            parent=self,
            page_name="UserCustomListWidget",
            time_label="Commit Time",
            info_text="Nothing to show yet",
            show_reload=True,
            extended_selection=True,
        )
        self.UserCustomListWidget = self.UserToolBox.add_page_widget(self.UserCustomPageWidget, "Custom")

        self.PreferancesPageWidget = BasePageWidget(
            parent=self,
            page_name="PreferancesPageWidget",
            time_label="Commit Time",
            info_text="Nothing to show yet",
            show_reload=True,
            extended_selection=True,
        )
        self.PreferancesListWidget = self.PreferencesToolBox.add_page_widget(self.PreferancesPageWidget, "Versions")

        self.TabWidget.setCurrentIndex(get_default_tab())
        self.LibraryToolBox.setCurrentIndex(get_default_library_page())
        self.DownloadsToolBox.setCurrentIndex(get_default_downloads_page())
        self.PreferencesToolBox.setCurrentIndex(get_default_preferences_tab())

        # Status bar
        self.status_bar = QStatusBar(self)
        self.setStatusBar(self.status_bar)
        self.status_bar.setContentsMargins(0, 0, 0, 2)
        self.status_bar.setFont(self.font_10)
        self.statusbarLabel = QLabel()
        self.ForceCheckNewBuilds = QPushButton("Check")
        self.ForceCheckNewBuilds.setEnabled(False)
        self.ForceCheckNewBuilds.clicked.connect(self.draw_downloads)
        self.NewVersionButton = QPushButton()
        self.NewVersionButton.hide()
        self.NewVersionButton.clicked.connect(self.show_update_window)
        self.statusbarVersion = QPushButton(self.version)
        self.statusbarVersion.clicked.connect(self.show_changelog)
        self.statusbarVersion.setToolTip(
            "The version of Blender Launcher that is currently run. Press to check changelog."
        )
        self.status_bar.addPermanentWidget(self.ForceCheckNewBuilds)
        self.status_bar.addPermanentWidget(QLabel("│"))
        self.status_bar.addPermanentWidget(self.statusbarLabel)
        self.status_bar.addPermanentWidget(QLabel(""), 1)
        self.status_bar.addPermanentWidget(self.NewVersionButton)
        self.status_bar.addPermanentWidget(self.statusbarVersion)

        # Draw library
        self.draw_library()

        # Setup tray icon context Menu
        quit_action = QAction("Quit", self)
        quit_action.triggered.connect(self.quit_)
        hide_action = QAction("Hide", self)
        hide_action.triggered.connect(self.attempt_close)
        show_action = QAction("Show", self)
        show_action.triggered.connect(self._show)
        show_favorites_action = QAction(self.icons.favorite, "Favorites", self)
        show_favorites_action.triggered.connect(self.show_favorites)
        quick_launch_action = QAction(self.icons.quick_launch, "Blender", self)
        quick_launch_action.triggered.connect(self.quick_launch)

        self.tray_menu = BaseMenuWidget()
        self.tray_menu.setFont(self.font_10)
        self.tray_menu.addActions(
            [
                quick_launch_action,
                show_favorites_action,
                show_action,
                hide_action,
                quit_action,
            ]
        )

        # Setup tray icon
        self.tray_icon = QSystemTrayIcon(self)
        self.tray_icon.setIcon(self.icons.taskbar)
        self.tray_icon.setToolTip("Blender Launcher")
        self.tray_icon.activated.connect(self.tray_icon_activated)
        self.tray_icon.messageClicked.connect(self._show)

        # Linux doesn't handle QSystemTrayIcon.Context activation reason,
        # so add context menu as regular one
        if self.platform == "Linux":
            self.tray_icon.setContextMenu(self.tray_menu)

        # Force style update
        if polish is True:
            style = self.style()
            assert style is not None
            style.unpolish(self.app)
            style.polish(self.app)

        # Show window
        if is_frozen():
            if get_show_tray_icon():
                self.tray_icon.show()

                if get_launch_minimized_to_tray() is False:
                    self._show()
            else:
                self.tray_icon.hide()
                self._show()
        else:
            self.tray_icon.show()
            self._show()

        if get_enable_quick_launch_key_seq() is True:
            self.setup_global_hotkeys_listener()

    def setup_global_hotkeys_listener(self):
        if self.hk_listener is not None:
            self.hk_listener.stop()

        key_seq = get_quick_launch_key_seq()
        keys = key_seq.split("+")

        for key in keys:
            if len(key) > 1:
                key_seq = key_seq.replace(key, "<" + key + ">")

        try:
            self.hk_listener = keyboard.GlobalHotKeys({key_seq: self.on_activate_quick_launch})
        except Exception:
            self.dlg = DialogWindow(
                parent=self,
                title="Warning",
                text="Global hotkey sequence was not recognized!<br>Try to use another combination of keys",
                accept_text="OK",
                cancel_text=None,
            )
            return

        self.hk_listener.start()

    def on_activate_quick_launch(self):
        if self.settings_window is None:
            self.quick_launch()

    def show_changelog(self):
        url = f"https://github.com/Victor-IX/Blender-Launcher-V2/releases/tag/v{self.version}"
        webbrowser.open(url)

    def toggle_sync_library_and_downloads_pages(self, is_sync):
        if is_sync:
            self.LibraryToolBox.tab_changed.connect(lambda i: self.DownloadsToolBox.setCurrentIndex(i))
            self.DownloadsToolBox.tab_changed.connect(lambda i: self.LibraryToolBox.setCurrentIndex(i))
        else:
            if self.isSignalConnected(self.LibraryToolBox, "tab_changed()"):
                self.LibraryToolBox.tab_changed.disconnect()

            if self.isSignalConnected(self.DownloadsToolBox, "tab_changed()"):
                self.DownloadsToolBox.tab_changed.disconnect()

    def isSignalConnected(self, obj, name):
        index = obj.metaObject().indexOfMethod(name)

        if index > -1:
            method = obj.metaObject().method(index)

            if method:
                return obj.isSignalConnected(method)

        return False

    def is_downloading_idle(self):
        download_widgets = []

        download_widgets.extend(self.DownloadsStableListWidget.items())
        download_widgets.extend(self.DownloadsDailyListWidget.items())
        download_widgets.extend(self.DownloadsExperimentalListWidget.items())

        return all(widget.state == DownloadState.IDLE for widget in download_widgets)

    def show_update_window(self):
        if not self.is_downloading_idle():
            self.dlg = DialogWindow(
                parent=self,
                title="Warning",
                text="In order to update Blender Launcher<br> \
                        complete all active downloads!",
                accept_text="OK",
                cancel_text=None,
            )

            return

        # Create copy if 'Blender Launcher.exe' file
        # to act as an updater program
        if self.platform == "Windows":
            bl_exe = "Blender Launcher.exe"
            blu_exe = "Blender Launcher Updater.exe"
        elif self.platform == "Linux":
            bl_exe = "Blender Launcher"
            blu_exe = "Blender Launcher Updater"

        cwd = get_cwd()
        source = cwd / bl_exe
        dist = cwd / blu_exe

        with open(source.as_posix(), "rb") as f1, open(dist.as_posix(), "wb") as f2:
            copyfileobj(f1, f2)

        # Run 'Blender Launcher Updater.exe' with '-update' flag
        if self.platform == "Windows":
            _popen([dist.as_posix(), "-update", self.latest_tag])
        elif self.platform == "Linux":
            os.chmod(dist.as_posix(), 0o744)
            _popen(f'nohup "{dist.as_posix()}" -update {self.latest_tag}')

        # Destroy currently running Blender Launcher instance
        self.server.close()
        self.destroy()

    def _show(self):
        if self.isMinimized():
            self.showNormal()

        if self.platform == "Windows":
            self.setWindowFlags(self.windowFlags() | Qt.WindowStaysOnTopHint)
            self.show()
            self.setWindowFlags(self.windowFlags() & ~Qt.WindowStaysOnTopHint)
            self.show()
        elif self.platform in {"Linux", "macOS"}:
            self.show()
            self.activateWindow()

        self.set_status()
        self.show_signal.emit()

        # Add custom toolbar icons
        if self.platform == "Windows":
            self.thumbnail_toolbar = QWinThumbnailToolBar(self)
            self.thumbnail_toolbar.setWindow(self.windowHandle())

            self.toolbar_quick_launch_btn = QWinThumbnailToolButton(self.thumbnail_toolbar)
            self.toolbar_quick_launch_btn.setIcon(self.icons.quick_launch)
            self.toolbar_quick_launch_btn.setToolTip("Quick Launch")
            self.toolbar_quick_launch_btn.clicked.connect(self.quick_launch)
            self.thumbnail_toolbar.addButton(self.toolbar_quick_launch_btn)

            self.toolbar_quit_btn = QWinThumbnailToolButton(self.thumbnail_toolbar)
            self.toolbar_quit_btn.setIcon(self.icons.close)
            self.toolbar_quit_btn.setToolTip("Quit")
            self.toolbar_quit_btn.clicked.connect(self.quit_)
            self.thumbnail_toolbar.addButton(self.toolbar_quit_btn)

    def show_message(self, message, value=None, message_type=None):
        if (message_type == MessageType.DOWNLOADFINISHED and not get_enable_download_notifications()) or (
            message_type == MessageType.NEWBUILDS and not get_enable_new_builds_notifications()
        ):
            return

        if value not in self.notification_pool:
            if value is not None:
                self.notification_pool.append(value)
            self.tray_icon.showMessage("Blender Launcher", message, self.icons.taskbar, 10000)

    def message_from_error(self, err: Exception):
        if get_make_error_popup():
            self.show_message(f"An error has occurred: {err}\nSee the logs for more details.", MessageType.ERROR)

    def show_favorites(self):
        self.TabWidget.setCurrentWidget(self.UserTab)
        self.UserToolBox.setCurrentWidget(self.UserFavoritesListWidget)
        self._show()

    def quick_launch(self):
        try:
            assert self.favorite
            self.favorite.launch()
        except Exception:
            self.quick_launch_fail_signal.emit()

    def quick_launch_fail(self):
        self.dlg = DialogWindow(
            parent=self,
            text="Add build to Quick Launch via<br>\
                        context menu to run it from tray",
            accept_text="OK",
            cancel_text=None,
            icon=DialogIcon.INFO,
        )

    def tray_icon_activated(self, reason):
        if reason == QSystemTrayIcon.ActivationReason.Trigger:
            self._show()
        elif reason == QSystemTrayIcon.ActivationReason.MiddleClick:
            self.quick_launch()

        elif reason == QSystemTrayIcon.ActivationReason.Context:
            self.tray_menu.trigger()

    def _aboutToQuit(self):
        self.quit_()

    def quit_(self):
        busy = self.task_queue.get_busy_threads()
        if any(busy):
            self.dlg = DialogWindow(
                parent=self,
                title="Warning",
                text=(
                    "Some tasks are still in progress!<br>"
                    + "\n".join([f" - {item}<br>" for worker, item in busy.items()])
                    + "Are you sure you want to quit?"
                ),
                accept_text="Yes",
                cancel_text="No",
            )

            self.dlg.accepted.connect(self.destroy)
            return

        self.destroy()

    def kill_thread_with_task(self, task: Task):
        """
        Kills a thread listener using the current action.

        Parameters
        ----------
        action : Action


        Returns
        -------
        bool
            success.
        """
        thread = self.task_queue.thread_with_task(task)
        if thread is not None:
            thread.fullstop()
            return True
        return False

    def destroy(self):
        self.quit_signal.emit()

        if self.timer is not None:
            self.timer.cancel()

        self.tray_icon.hide()
        self.app.quit()

    def draw_library(self, clear=False):
        self.set_status("Reading local builds", False)

        if clear:
            self.cm = ConnectionManager(version=version, proxy_type=get_proxy_type())
            self.cm.setup()
            self.cm.error.connect(self.connection_error)
            self.manager = self.cm.manager

            if self.timer is not None:
                self.timer.cancel()

            self.scraper.quit()
            self.DownloadsStableListWidget.clear_()
            self.DownloadsDailyListWidget.clear_()
            self.DownloadsExperimentalListWidget.clear_()
            self.started = True

        self.favorite = None

        self.LibraryStableListWidget.clear_()
        self.LibraryDailyListWidget.clear_()
        self.LibraryExperimentalListWidget.clear_()
        self.UserCustomListWidget.clear_()
        self.PreferancesListWidget.clear_()

        self.library_drawer = DrawLibraryTask()
        self.library_drawer.found.connect(self.draw_to_library)
        self.library_drawer.unrecognized.connect(self.draw_unrecognized)
        if "-offline" not in self.argv:
            self.library_drawer.finished.connect(self.draw_downloads)

<<<<<<< HEAD
        self.action_queue.append(self.library_drawer)

=======
        self.task_queue.append(self.library_drawer)
>>>>>>> 5ed6987c
    def reload_custom_builds(self):
        self.UserCustomListWidget.clear_()

        self.library_drawer = DrawLibraryTask(["custom"])
        self.library_drawer.found.connect(self.draw_to_library)
        self.library_drawer.unrecognized.connect(self.draw_unrecognized)
        self.task_queue.append(self.library_drawer)

    def draw_downloads(self):
        self.set_status("Checking for new builds", False)

        for page in self.DownloadsToolBox.pages:
            page.set_info_label_text("Checking for new builds")

        self.cashed_builds.clear()
        self.new_downloads = False
        self.app_state = AppState.CHECKINGBUILDS
        self.scraper = Scraper(self, self.cm)
        self.scraper.links.connect(self.draw_to_downloads)
        self.scraper.new_bl_version.connect(self.set_version)
        self.scraper.error.connect(self.connection_error)
        self.scraper.finished.connect(self.scraper_finished)
        self.scraper.start()

    def connection_error(self):
        print("connection_error")
        set_locale()
        utcnow = strftime(("%H:%M"), localtime())
        self.set_status("Error: connection failed at " + utcnow)
        self.app_state = AppState.IDLE

        # if get_check_for_new_builds_automatically() is True:
        #     self.timer = threading.Timer(
        #         get_new_builds_check_frequency(), self.draw_downloads)
        #     self.timer.start()

    def scraper_finished(self):
        if self.new_downloads and not self.started:
            self.show_message("New builds of Blender are available!", message_type=MessageType.NEWBUILDS)

        for list_widget in self.DownloadsToolBox.list_widgets:
            for widget in list_widget.widgets.copy():
                if widget.build_info not in self.cashed_builds:
                    widget.destroy()

        set_locale()
        utcnow = strftime(("%H:%M"), localtime())
        self.app_state = AppState.IDLE

        for page in self.DownloadsToolBox.pages:
            page.set_info_label_text("No new builds available")

        # if get_check_for_new_builds_automatically() is True:
        #     self.timer = threading.Timer(
        #         get_new_builds_check_frequency(), self.draw_downloads)
        #     self.timer.start()
        #     self.started = False

        self.set_status("Last check at " + utcnow, True)

    def draw_from_cashed(self, build_info):
        if self.app_state == AppState.IDLE:
            for cashed_build in self.cashed_builds:
                if build_info == cashed_build:
                    self.draw_to_downloads(cashed_build, False)
                    return

    def draw_to_downloads(self, build_info, show_new=True):
        if self.started:
            show_new = False

        if build_info not in self.cashed_builds:
            self.cashed_builds.append(build_info)

        branch = build_info.branch

        if branch in ("stable", "lts"):
            downloads_list_widget = self.DownloadsStableListWidget
            library_list_widget = self.LibraryStableListWidget
        elif branch == "daily":
            downloads_list_widget = self.DownloadsDailyListWidget
            library_list_widget = self.LibraryDailyListWidget
        else:
            downloads_list_widget = self.DownloadsExperimentalListWidget
            library_list_widget = self.LibraryExperimentalListWidget

        is_installed = library_list_widget.contains_build_info(build_info)

        if is_installed:
            show_new = True

        if not downloads_list_widget.contains_build_info(build_info):
            item = BaseListWidgetItem(build_info.commit_time)
            widget = DownloadWidget(self, downloads_list_widget, item, build_info, show_new, is_installed)
            downloads_list_widget.add_item(item, widget)
            if is_installed:
                self.new_downloads = True

    def draw_to_library(self, path, show_new=False):
        branch = Path(path).parent.name

        if branch in ("stable", "lts"):
            list_widget = self.LibraryStableListWidget
        elif branch == "daily":
            list_widget = self.LibraryDailyListWidget
        elif branch == "experimental":
            list_widget = self.LibraryExperimentalListWidget
        elif branch == "custom":
            list_widget = self.UserCustomListWidget
        else:
            return

        item = BaseListWidgetItem()
        widget = LibraryWidget(self, item, path, list_widget, show_new)
        list_widget.insert_item(item, widget)

    def draw_unrecognized(self, path):
        branch = Path(path).parent.name

        if branch in ("stable", "lts"):
            list_widget = self.LibraryStableListWidget
        elif branch == "daily":
            list_widget = self.LibraryDailyListWidget
        elif branch == "experimental":
            list_widget = self.LibraryExperimentalListWidget
        elif branch == "custom":
            list_widget = self.UserCustomListWidget
        else:
            return

        item = BaseListWidgetItem()
        widget = UnrecoBuildWidget(self, path, list_widget, item)

        list_widget.insert_item(item, widget)

    def set_status(self, status=None, is_force_check_on=None):
        if status is not None:
            self.status = status

        if is_force_check_on is not None:
            self.is_force_check_on = is_force_check_on

        self.ForceCheckNewBuilds.setEnabled(self.is_force_check_on)
        self.statusbarLabel.setText(self.status)

    def set_version(self, latest_tag):
        if "dev" in self.version:
            return

        latest_ver = re.sub(r"\D", "", latest_tag)
        current_ver = re.sub(r"\D", "", self.version)

        if int(latest_ver) > int(current_ver):
            if latest_tag not in self.notification_pool:
                self.NewVersionButton.setText(f"Update to version {latest_tag.replace('v', '')}")
                self.NewVersionButton.show()
                self.show_message("New version of Blender Launcher is available!", value=latest_tag)

            self.latest_tag = latest_tag

    def show_settings_window(self):
        self.settings_window = SettingsWindow(parent=self)

    def clear_temp(self, path=None):
        if path is None:
            path = Path(get_library_folder()) / ".temp"
        a = RemovalTask(path)
        self.task_queue.append(a)

    @pyqtSlot()
    def attempt_close(self):
        if get_show_tray_icon():
            self.close()
        else:
            self.quit_()

    def closeEvent(self, event):
        if get_show_tray_icon():
            event.ignore()
            self.hide()
            self.close_signal.emit()
        else:
            self.destroy()

    def new_connection(self):
        self.socket = self.server.nextPendingConnection()
        assert self.socket is not None
        self.socket.readyRead.connect(self.read_socket_data)
        self._show()

    def read_socket_data(self):
        assert self.socket is not None
        data = self.socket.readAll()

        if str(data, encoding="ascii") != self.version:
            self.dlg = DialogWindow(
                parent=self,
                title="Warning",
                text="An attempt to launch a different version<br>\
                      of Blender Launcher was detected!<br>\
                      Please, terminate currently running<br>\
                      version to proceed this action!",
                accept_text="OK",
                cancel_text=None,
                icon=DialogIcon.WARNING,
            )

    def open_docs(self):
        webbrowser.open("https://Victor-IX.github.io/Blender-Launcher-V2")

    def dragEnterEvent(self, e: QDragEnterEvent):
        if e.mimeData().hasFormat("text/plain"):
            e.accept()
        else:
            e.ignore()

    def dropEvent(self, e):
        print(e.mimeData().text())

    def restart_app(self):
        """Launch 'Blender Launcher.exe' and exit"""
        cwd = get_cwd()

        if self.platform == "Windows":
            exe = (cwd / "Blender Launcher.exe").as_posix()
            _popen([exe, "-instanced"])
        elif self.platform == "Linux":
            exe = (cwd / "Blender Launcher").as_posix()
            os.chmod(exe, 0o744)
            _popen('nohup "' + exe + '" -instanced')

        self.destroy()<|MERGE_RESOLUTION|>--- conflicted
+++ resolved
@@ -639,17 +639,13 @@
 
     def kill_thread_with_task(self, task: Task):
         """
-        Kills a thread listener using the current action.
-
-        Parameters
-        ----------
-        action : Action
-
-
-        Returns
-        -------
-        bool
-            success.
+        Kills a thread listener using the current task
+
+        Arguments:
+            task -- Task to search for
+
+        Returns:
+            Success.
         """
         thread = self.task_queue.thread_with_task(task)
         if thread is not None:
@@ -698,12 +694,8 @@
         if "-offline" not in self.argv:
             self.library_drawer.finished.connect(self.draw_downloads)
 
-<<<<<<< HEAD
-        self.action_queue.append(self.library_drawer)
-
-=======
         self.task_queue.append(self.library_drawer)
->>>>>>> 5ed6987c
+
     def reload_custom_builds(self):
         self.UserCustomListWidget.clear_()
 
