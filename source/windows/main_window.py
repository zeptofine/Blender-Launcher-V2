--- conflicted
+++ resolved
@@ -36,12 +36,7 @@
     is_library_folder_valid,
     set_library_folder,
 )
-<<<<<<< HEAD
-from modules.tasks import Task, TaskQueue
-=======
 from modules.tasks import Task, TaskQueue, TaskWorker
-from pynput import keyboard
->>>>>>> d1f6c13c
 from PyQt5.QtCore import QSize, Qt, pyqtSignal, pyqtSlot
 from PyQt5.QtNetwork import QLocalServer
 from PyQt5.QtWidgets import (
