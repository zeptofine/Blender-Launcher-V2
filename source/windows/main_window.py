--- conflicted
+++ resolved
@@ -163,11 +163,8 @@
         self.scraper = Scraper(self, self.cm)
         self.scraper.links.connect(self.draw_to_downloads)
         self.scraper.error.connect(self.connection_error)
-<<<<<<< HEAD
         self.scraper.stable_error.connect(self.scraper_error)
-=======
         self.scraper.new_bl_version.connect(self.set_version)
->>>>>>> 2cf0ce6e
         self.scraper.finished.connect(self.scraper_finished)
 
         # Set library folder from command line arguments
