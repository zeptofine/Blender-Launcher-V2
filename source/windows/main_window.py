from __future__ import annotations

import logging
import os
import re
import webbrowser
from enum import Enum
from functools import partial
from pathlib import Path
from platform import version
from shutil import copyfileobj
from time import localtime, strftime
from typing import TYPE_CHECKING

import resources_rc
from items.base_list_widget_item import BaseListWidgetItem
from modules._platform import _popen, get_cwd, get_platform, is_frozen, set_locale
from modules.connection_manager import ConnectionManager
from modules.enums import MessageType
from modules.settings import (
    create_library_folders,
    get_default_downloads_page,
    get_default_library_page,
    get_default_preferences_tab,
    get_default_tab,
    get_enable_download_notifications,
    get_enable_new_builds_notifications,
    get_enable_quick_launch_key_seq,
    get_launch_minimized_to_tray,
    get_library_folder,
    get_make_error_popup,
    get_proxy_type,
    get_quick_launch_key_seq,
    get_show_tray_icon,
    get_sync_library_and_downloads_pages,
    get_worker_thread_count,
    is_library_folder_valid,
    set_library_folder,
)
from modules.tasks import Task, TaskQueue, TaskWorker
from PyQt5.QtCore import QSize, Qt, pyqtSignal, pyqtSlot
from PyQt5.QtNetwork import QLocalServer
from PyQt5.QtWidgets import (
    QAction,
    QApplication,
    QLabel,
    QPushButton,
    QStatusBar,
    QSystemTrayIcon,
    QTabWidget,
    QVBoxLayout,
    QWidget,
)
from threads.library_drawer import DrawLibraryTask
from threads.remover import RemovalTask
from threads.scraper import Scraper
from widgets.base_menu_widget import BaseMenuWidget
from widgets.base_page_widget import BasePageWidget
from widgets.base_tool_box_widget import BaseToolBoxWidget
from widgets.download_widget import DownloadState, DownloadWidget
from widgets.foreign_build_widget import UnrecoBuildWidget
from widgets.header import WHeaderButton, WindowHeader
from widgets.library_widget import LibraryWidget
from widgets.preference_factory_widget import PreferenceFactoryWidget
from windows.base_window import BaseWindow
from windows.dialog_window import DialogIcon, DialogWindow
from windows.file_dialog_window import FileDialogWindow
from windows.settings_window import SettingsWindow

try:
    from pynput import keyboard
    HOTKEYS_AVAILABLE = True
except Exception as e:
    logging.error(f"Error importing pynput: {e}\nGlobal hotkeys not supported.")
    HOTKEYS_AVAILABLE = False


if TYPE_CHECKING:
    from PyQt5.QtGui import QDragEnterEvent, QDragMoveEvent
    from widgets.base_build_widget import BaseBuildWidget

if get_platform() == "Windows":
    from PyQt5.QtWinExtras import QWinThumbnailToolBar, QWinThumbnailToolButton

logger = logging.getLogger()


class AppState(Enum):
    IDLE = 1
    CHECKINGBUILDS = 2


class BlenderLauncher(BaseWindow):
    show_signal = pyqtSignal()
    close_signal = pyqtSignal()
    quit_signal = pyqtSignal()
    quick_launch_fail_signal = pyqtSignal()

    def __init__(self, app: QApplication, version, argv):
        super().__init__(app=app, version=version)
        self.resize(640, 480)
        self.setMinimumSize(QSize(640, 480))
        self.setMaximumSize(QSize(1024, 768))
        widget = QWidget(self)
        self.CentralLayout = QVBoxLayout(widget)
        self.CentralLayout.setContentsMargins(1, 1, 1, 1)
        self.setCentralWidget(widget)
        self.setAcceptDrops(True)

        # Server
        self.server = QLocalServer()
        self.server.listen("blender-launcher-server")
        self.quick_launch_fail_signal.connect(self.quick_launch_fail)
        self.server.newConnection.connect(self.new_connection)

        # task queue
        self.task_queue = TaskQueue(
            worker_count=get_worker_thread_count(),
            parent=self,
            on_spawn=self.on_worker_creation,
        )
        self.task_queue.start()
        self.quit_signal.connect(self.task_queue.fullstop)

        # Global scope
        self.app = app
        self.version = version
        self.argv = argv
        self.favorite: BaseBuildWidget | None = None
        self.status = "Unknown"
        self.is_force_check_on = False
        self.app_state = AppState.IDLE
        self.cashed_builds = []
        self.notification_pool = []
        self.windows = [self]
        self.timer = None
        self.started = True
        self.latest_tag = ""
        self.new_downloads = False
        self.platform = get_platform()
        self.settings_window = None
        self.hk_listener = None

        if self.platform == "macOS":
            self.app.aboutToQuit.connect(self._aboutToQuit)

        # Setup window
        self.setWindowTitle("Blender Launcher")
        self.app.setWindowIcon(self.icons.taskbar)

        # Set library folder from command line arguments
        if "-set-library-folder" in self.argv:
            library_folder = self.argv[-1]

            if set_library_folder(library_folder) is True:
                create_library_folders(get_library_folder())
                self.draw(True)
            else:
                self.dlg = DialogWindow(
                    parent=self,
                    title="Warning",
                    text="Passed path is not a valid folder or<br>\
                    it doesn't have write permissions!",
                    accept_text="Quit",
                    cancel_text=None,
                )
                self.dlg.accepted.connect(self.app.quit)

            return

        # Check library folder
        if is_library_folder_valid() is False:
            self.dlg = DialogWindow(
                parent=self,
                title="Setup",
                text="First, choose where Blender<br>builds will be stored",
                accept_text="Continue",
                cancel_text=None,
                icon=DialogIcon.INFO,
            )
            self.dlg.accepted.connect(self.set_library_folder)
        else:
            create_library_folders(get_library_folder())
            self.draw()

    def set_library_folder(self):
        library_folder = get_cwd().as_posix()
        new_library_folder = FileDialogWindow().get_directory(self, "Select Library Folder", library_folder)

        if new_library_folder:
            if set_library_folder(new_library_folder) is True:
                self.draw(True)
            else:
                self.dlg = DialogWindow(
                    parent=self,
                    title="Warning",
                    text="Selected folder is not valid or<br>\
                    doesn't have write permissions!",
                    accept_text="Retry",
                    cancel_text=None,
                )
                self.dlg.accepted.connect(self.set_library_folder)
        else:
            self.app.quit()

    def draw(self, polish=False):
        # Header
        self.SettingsButton = WHeaderButton(self.icons.settings, "", self)
        self.SettingsButton.setToolTip("Show settings window")
        self.SettingsButton.clicked.connect(self.show_settings_window)
        self.DocsButton = WHeaderButton(self.icons.wiki, "", self)
        self.DocsButton.setToolTip("Open documentation")
        self.DocsButton.clicked.connect(self.open_docs)

        self.SettingsButton.setProperty("HeaderButton", True)
        self.DocsButton.setProperty("HeaderButton", True)

        self.header = WindowHeader(
            self,
            "Blender Launcher",
            (
                self.SettingsButton,
                self.DocsButton,
            ),
        )
        self.header.close_signal.connect(self.attempt_close)
        self.header.minimize_signal.connect(self.showMinimized)
        self.CentralLayout.addWidget(self.header)

        # Tab layout
        self.TabWidget = QTabWidget()
        self.TabWidget.setProperty("North", True)
        self.CentralLayout.addWidget(self.TabWidget)

        self.LibraryTab = QWidget()
        self.LibraryTabLayout = QVBoxLayout()
        self.LibraryTabLayout.setContentsMargins(0, 0, 0, 0)
        self.LibraryTab.setLayout(self.LibraryTabLayout)
        self.TabWidget.addTab(self.LibraryTab, "Library")

        self.DownloadsTab = QWidget()
        self.DownloadsTabLayout = QVBoxLayout()
        self.DownloadsTabLayout.setContentsMargins(0, 0, 0, 0)
        self.DownloadsTab.setLayout(self.DownloadsTabLayout)
        self.TabWidget.addTab(self.DownloadsTab, "Downloads")

        self.UserTab = QWidget()
        self.UserTabLayout = QVBoxLayout()
        self.UserTabLayout.setContentsMargins(0, 0, 0, 0)
        self.UserTab.setLayout(self.UserTabLayout)
        self.TabWidget.addTab(self.UserTab, "User")

        self.PreferencesTab = QWidget()
        self.PreferencesTabLayout = QVBoxLayout()
        self.PreferencesTabLayout.setContentsMargins(0, 0, 0, 0)
        self.PreferencesTab.setLayout(self.PreferencesTabLayout)
        self.TabWidget.addTab(self.PreferencesTab, "Preferences")

        self.LibraryToolBox = BaseToolBoxWidget(self)
        self.DownloadsToolBox = BaseToolBoxWidget(self)
        self.UserToolBox = BaseToolBoxWidget(self)
        self.PreferencesToolBox = BaseToolBoxWidget(self)

        self.toggle_sync_library_and_downloads_pages(get_sync_library_and_downloads_pages())

        self.LibraryTabLayout.addWidget(self.LibraryToolBox)
        self.DownloadsTabLayout.addWidget(self.DownloadsToolBox)
        self.UserTabLayout.addWidget(self.UserToolBox)
        self.PreferencesTabLayout.addWidget(self.PreferencesToolBox)

        self.LibraryStablePageWidget = BasePageWidget(
            parent=self,
            page_name="LibraryStableListWidget",
            time_label="Commit Time",
            info_text="Nothing to show yet",
            extended_selection=True,
        )
        self.LibraryStableListWidget = self.LibraryToolBox.add_page_widget(self.LibraryStablePageWidget, "Stable")

        self.LibraryDailyPageWidget = BasePageWidget(
            parent=self,
            page_name="LibraryDailyListWidget",
            time_label="Commit Time",
            info_text="Nothing to show yet",
            extended_selection=True,
        )
        self.LibraryDailyListWidget = self.LibraryToolBox.add_page_widget(self.LibraryDailyPageWidget, "Daily")

        self.LibraryExperimentalPageWidget = BasePageWidget(
            parent=self,
            page_name="LibraryExperimentalListWidget",
            time_label="Commit Time",
            info_text="Nothing to show yet",
            extended_selection=True,
        )
        self.LibraryExperimentalListWidget = self.LibraryToolBox.add_page_widget(
            self.LibraryExperimentalPageWidget, "Experimental"
        )

        self.DownloadsStablePageWidget = BasePageWidget(
            parent=self,
            page_name="DownloadsStableListWidget",
            time_label="Upload Time",
            info_text="No new builds available",
        )
        self.DownloadsStableListWidget = self.DownloadsToolBox.add_page_widget(self.DownloadsStablePageWidget, "Stable")

        self.DownloadsDailyPageWidget = BasePageWidget(
            parent=self,
            page_name="DownloadsDailyListWidget",
            time_label="Upload Time",
            info_text="No new builds available",
        )
        self.DownloadsDailyListWidget = self.DownloadsToolBox.add_page_widget(self.DownloadsDailyPageWidget, "Daily")

        self.DownloadsExperimentalPageWidget = BasePageWidget(
            parent=self,
            page_name="DownloadsExperimentalListWidget",
            time_label="Upload Time",
            info_text="No new builds available",
        )
        self.DownloadsExperimentalListWidget = self.DownloadsToolBox.add_page_widget(
            self.DownloadsExperimentalPageWidget, "Experimental"
        )

        self.UserFavoritesListWidget = BasePageWidget(
            parent=self, page_name="UserFavoritesListWidget", time_label="Commit Time", info_text="Nothing to show yet"
        )
        self.UserFavoritesListWidget = self.UserToolBox.add_page_widget(self.UserFavoritesListWidget, "Favorites")

        self.UserCustomPageWidget = BasePageWidget(
            parent=self,
            page_name="UserCustomListWidget",
            time_label="Commit Time",
            info_text="Nothing to show yet",
            show_reload=True,
            extended_selection=True,
        )
        self.UserCustomListWidget = self.UserToolBox.add_page_widget(self.UserCustomPageWidget, "Custom")

        self.PreferencesPageWidget = BasePageWidget(
            parent=self,
            page_name="PreferencesPageWidget",
            time_label="Commit Time",
            info_text="Nothing to show yet",
            show_reload=True,
            extended_selection=True,
        )
        self.PreferencesListWidget = self.PreferencesToolBox.add_page_widget(self.PreferencesPageWidget, "Versions")

        self.TabWidget.setCurrentIndex(get_default_tab())
        self.LibraryToolBox.setCurrentIndex(get_default_library_page())
        self.DownloadsToolBox.setCurrentIndex(get_default_downloads_page())
        self.PreferencesToolBox.setCurrentIndex(get_default_preferences_tab())

        version_status = self.version
        if not is_frozen(): # Add an asterisk to the statusbar version if running from source
            version_status = f"*{version_status}"

        # Status bar
        self.status_bar = QStatusBar(self)
        self.setStatusBar(self.status_bar)
        self.status_bar.setContentsMargins(0, 0, 0, 2)
        self.status_bar.setFont(self.font_10)
        self.statusbarLabel = QLabel()
        self.ForceCheckNewBuilds = QPushButton("Check")
        self.ForceCheckNewBuilds.setEnabled(False)
        self.ForceCheckNewBuilds.clicked.connect(self.draw_downloads)
        self.NewVersionButton = QPushButton()
        self.NewVersionButton.hide()
        self.NewVersionButton.clicked.connect(self.show_update_window)
        self.statusbarVersion = QPushButton(version_status)
        self.statusbarVersion.clicked.connect(self.show_changelog)
        self.statusbarVersion.setToolTip(
            "The version of Blender Launcher that is currently run. Press to check changelog."
        )
        self.status_bar.addPermanentWidget(self.ForceCheckNewBuilds)
        self.status_bar.addPermanentWidget(QLabel("│"))
        self.status_bar.addPermanentWidget(self.statusbarLabel)
        self.status_bar.addPermanentWidget(QLabel(""), 1)
        self.status_bar.addPermanentWidget(self.NewVersionButton)
        self.status_bar.addPermanentWidget(self.statusbarVersion)

        # Draw library
        self.draw_library()

        # Draw preferences
        self.draw_preferences_factory()

        # Setup tray icon context Menu
        quit_action = QAction("Quit", self)
        quit_action.triggered.connect(self.quit_)
        hide_action = QAction("Hide", self)
        hide_action.triggered.connect(self.attempt_close)
        show_action = QAction("Show", self)
        show_action.triggered.connect(self._show)
        show_favorites_action = QAction(self.icons.favorite, "Favorites", self)
        show_favorites_action.triggered.connect(self.show_favorites)
        quick_launch_action = QAction(self.icons.quick_launch, "Blender", self)
        quick_launch_action.triggered.connect(self.quick_launch)

        self.tray_menu = BaseMenuWidget()
        self.tray_menu.setFont(self.font_10)
        self.tray_menu.addActions(
            [
                quick_launch_action,
                show_favorites_action,
                show_action,
                hide_action,
                quit_action,
            ]
        )

        # Setup tray icon
        self.tray_icon = QSystemTrayIcon(self)
        self.tray_icon.setIcon(self.icons.taskbar)
        self.tray_icon.setToolTip("Blender Launcher")
        self.tray_icon.activated.connect(self.tray_icon_activated)
        self.tray_icon.messageClicked.connect(self._show)

        # Linux doesn't handle QSystemTrayIcon.Context activation reason,
        # so add context menu as regular one
        if self.platform == "Linux":
            self.tray_icon.setContextMenu(self.tray_menu)

        # Force style update
        if polish is True:
            style = self.style()
            assert style is not None
            style.unpolish(self.app)
            style.polish(self.app)

        # Show window
        if is_frozen():
            if get_show_tray_icon():
                self.tray_icon.show()

                if get_launch_minimized_to_tray() is False:
                    self._show()
            else:
                self.tray_icon.hide()
                self._show()
        else:
            self.tray_icon.show()
            self._show()

        if get_enable_quick_launch_key_seq() is True:
            self.setup_global_hotkeys_listener()

    def setup_global_hotkeys_listener(self):
        if self.hk_listener is not None:
            self.hk_listener.stop()
        if HOTKEYS_AVAILABLE:
            key_seq = get_quick_launch_key_seq()
            keys = key_seq.split("+")

            for key in keys:
                if len(key) > 1:
                    key_seq = key_seq.replace(key, "<" + key + ">")

            try:
                self.hk_listener = keyboard.GlobalHotKeys({
                    key_seq: self.on_activate_quick_launch})
            except Exception:
                self.dlg = DialogWindow(
                    parent=self, title="Warning",
                    text="Global hotkey sequence was not recognized!<br>Try to use another combination of keys",
                    accept_text="OK", cancel_text=None)
                return

<<<<<<< HEAD
        key_seq = get_quick_launch_key_seq()
        keys = key_seq.split("+")

        for key in keys:
            if len(key) > 1:
                key_seq = key_seq.replace(key, "<" + key + ">")

        try:
            self.hk_listener = keyboard.GlobalHotKeys({key_seq: self.on_activate_quick_launch})
        except Exception:
            self.dlg = DialogWindow(
                parent=self,
                title="Warning",
                text="Global hotkey sequence was not recognized!<br>Try to use another combination of keys",
                accept_text="OK",
                cancel_text=None,
            )
            return

        self.hk_listener.start()
=======
            self.hk_listener.start()
>>>>>>> f010e9ac

    def on_activate_quick_launch(self):
        if self.settings_window is None:
            self.quick_launch()

    def show_changelog(self):
        url = f"https://github.com/Victor-IX/Blender-Launcher-V2/releases/tag/v{self.version}"
        webbrowser.open(url)

    def toggle_sync_library_and_downloads_pages(self, is_sync):
        if is_sync:
            self.LibraryToolBox.tab_changed.connect(self.DownloadsToolBox.setCurrentIndex)
            self.DownloadsToolBox.tab_changed.connect(self.LibraryToolBox.setCurrentIndex)
        else:
            if self.isSignalConnected(self.LibraryToolBox, "tab_changed()"):
                self.LibraryToolBox.tab_changed.disconnect()

            if self.isSignalConnected(self.DownloadsToolBox, "tab_changed()"):
                self.DownloadsToolBox.tab_changed.disconnect()

    def isSignalConnected(self, obj, name):
        index = obj.metaObject().indexOfMethod(name)

        if index > -1:
            method = obj.metaObject().method(index)

            if method:
                return obj.isSignalConnected(method)

        return False

    def is_downloading_idle(self):
        download_widgets = []

        download_widgets.extend(self.DownloadsStableListWidget.items())
        download_widgets.extend(self.DownloadsDailyListWidget.items())
        download_widgets.extend(self.DownloadsExperimentalListWidget.items())

        return all(widget.state == DownloadState.IDLE for widget in download_widgets)

    def show_update_window(self):
        if not self.is_downloading_idle():
            self.dlg = DialogWindow(
                parent=self,
                title="Warning",
                text="In order to update Blender Launcher<br> \
                        complete all active downloads!",
                accept_text="OK",
                cancel_text=None,
            )

            return

        # Create copy if 'Blender Launcher.exe' file
        # to act as an updater program
        if self.platform == "Windows":
            bl_exe = "Blender Launcher.exe"
            blu_exe = "Blender Launcher Updater.exe"
        elif self.platform == "Linux":
            bl_exe = "Blender Launcher"
            blu_exe = "Blender Launcher Updater"

        cwd = get_cwd()
        source = cwd / bl_exe
        dist = cwd / blu_exe

        with open(source.as_posix(), "rb") as f1, open(dist.as_posix(), "wb") as f2:
            copyfileobj(f1, f2)

        # Run 'Blender Launcher Updater.exe' with '-update' flag
        if self.platform == "Windows":
            _popen([dist.as_posix(), "-update", self.latest_tag])
        elif self.platform == "Linux":
            os.chmod(dist.as_posix(), 0o744)
            _popen(f'nohup "{dist.as_posix()}" -update {self.latest_tag}')

        # Destroy currently running Blender Launcher instance
        self.server.close()
        self.destroy()

    def _show(self):
        if self.isMinimized():
            self.showNormal()

        if self.platform == "Windows":
            self.setWindowFlags(self.windowFlags() | Qt.WindowStaysOnTopHint)
            self.show()
            self.setWindowFlags(self.windowFlags() & ~Qt.WindowStaysOnTopHint)
            self.show()
        elif self.platform in {"Linux", "macOS"}:
            self.show()
            self.activateWindow()

        self.set_status()
        self.show_signal.emit()

        # Add custom toolbar icons
        if self.platform == "Windows":
            self.thumbnail_toolbar = QWinThumbnailToolBar(self)
            self.thumbnail_toolbar.setWindow(self.windowHandle())

            self.toolbar_quick_launch_btn = QWinThumbnailToolButton(self.thumbnail_toolbar)
            self.toolbar_quick_launch_btn.setIcon(self.icons.quick_launch)
            self.toolbar_quick_launch_btn.setToolTip("Quick Launch")
            self.toolbar_quick_launch_btn.clicked.connect(self.quick_launch)
            self.thumbnail_toolbar.addButton(self.toolbar_quick_launch_btn)

            self.toolbar_quit_btn = QWinThumbnailToolButton(self.thumbnail_toolbar)
            self.toolbar_quit_btn.setIcon(self.icons.close)
            self.toolbar_quit_btn.setToolTip("Quit")
            self.toolbar_quit_btn.clicked.connect(self.quit_)
            self.thumbnail_toolbar.addButton(self.toolbar_quit_btn)

    def show_message(self, message, value=None, message_type=None):
        if (
            (message_type == MessageType.DOWNLOADFINISHED and not get_enable_download_notifications())
            or (message_type == MessageType.NEWBUILDS and not get_enable_new_builds_notifications())
            or (message_type == MessageType.ERROR and not get_make_error_popup())
        ):
            return

        if value not in self.notification_pool:
            if value is not None:
                self.notification_pool.append(value)
            self.tray_icon.showMessage("Blender Launcher", message, self.icons.taskbar, 10000)

    def message_from_error(self, err: Exception):
        self.show_message(f"An error has occurred: {err}\nSee the logs for more details.", MessageType.ERROR)
        logger.error(err)

    def message_from_worker(self, w, message, message_type=None):
        logger.debug(f"{w} ({message_type}): {message}")
        self.show_message(f"{w}: {message}", message_type)

    @pyqtSlot(TaskWorker)
    def on_worker_creation(self, w: TaskWorker):
        w.error.connect(self.message_from_error)
        w.message.connect(partial(self.message_from_worker, w))

    def show_favorites(self):
        self.TabWidget.setCurrentWidget(self.UserTab)
        self.UserToolBox.setCurrentWidget(self.UserFavoritesListWidget)
        self._show()

    def quick_launch(self):
        try:
            assert self.favorite
            self.favorite.launch()
        except Exception:
            self.quick_launch_fail_signal.emit()

    def quick_launch_fail(self):
        self.dlg = DialogWindow(
            parent=self,
            text="Add build to Quick Launch via<br>\
                        context menu to run it from tray",
            accept_text="OK",
            cancel_text=None,
            icon=DialogIcon.INFO,
        )

    def tray_icon_activated(self, reason):
        if reason == QSystemTrayIcon.ActivationReason.Trigger:
            self._show()
        elif reason == QSystemTrayIcon.ActivationReason.MiddleClick:
            self.quick_launch()

        elif reason == QSystemTrayIcon.ActivationReason.Context:
            self.tray_menu.trigger()

    def _aboutToQuit(self):
        self.quit_()

    def quit_(self):
        busy = self.task_queue.get_busy_threads()
        if any(busy):
            self.dlg = DialogWindow(
                parent=self,
                title="Warning",
                text=(
                    "Some tasks are still in progress!<br>"
                    + "\n".join([f" - {item}<br>" for worker, item in busy.items()])
                    + "Are you sure you want to quit?"
                ),
                accept_text="Yes",
                cancel_text="No",
            )

            self.dlg.accepted.connect(self.destroy)
            return

        self.destroy()

    def kill_thread_with_task(self, task: Task):
        """
        Kills a thread listener using the current task

        Arguments:
            task -- Task to search for

        Returns:
            Success.
        """
        thread = self.task_queue.thread_with_task(task)
        if thread is not None:
            thread.fullstop()
            return True
        return False

    def destroy(self):
        self.quit_signal.emit()

        if self.timer is not None:
            self.timer.cancel()

        self.tray_icon.hide()
        self.app.quit()

    def draw_library(self, clear=False):
        self.set_status("Reading local builds", False)

        if clear:
            self.cm = ConnectionManager(version=version, proxy_type=get_proxy_type())
            self.cm.setup()
            self.cm.error.connect(self.connection_error)
            self.manager = self.cm.manager

            if self.timer is not None:
                self.timer.cancel()

            self.scraper.quit()
            self.DownloadsStableListWidget.clear_()
            self.DownloadsDailyListWidget.clear_()
            self.DownloadsExperimentalListWidget.clear_()
            self.started = True

        self.favorite = None

        self.LibraryStableListWidget.clear_()
        self.LibraryDailyListWidget.clear_()
        self.LibraryExperimentalListWidget.clear_()
        self.UserCustomListWidget.clear_()
        self.PreferencesListWidget.clear_()

        self.library_drawer = DrawLibraryTask()
        self.library_drawer.found.connect(self.draw_to_library)
        self.library_drawer.unrecognized.connect(self.draw_unrecognized)
        if "-offline" not in self.argv:
            self.library_drawer.finished.connect(self.draw_downloads)

        self.task_queue.append(self.library_drawer)

    def reload_custom_builds(self):
        self.UserCustomListWidget.clear_()

        self.library_drawer = DrawLibraryTask(["custom"])
        self.library_drawer.found.connect(self.draw_to_library)
        self.library_drawer.unrecognized.connect(self.draw_unrecognized)
        self.task_queue.append(self.library_drawer)

    def draw_downloads(self):
        self.set_status("Checking for new builds", False)

        for page in self.DownloadsToolBox.pages:
            page.set_info_label_text("Checking for new builds")

        self.cashed_builds.clear()
        self.new_downloads = False
        self.app_state = AppState.CHECKINGBUILDS
        self.scraper = Scraper(self, self.cm)
        self.scraper.links.connect(self.draw_to_downloads)
        self.scraper.new_bl_version.connect(self.set_version)
        self.scraper.error.connect(self.connection_error)
        self.scraper.finished.connect(self.scraper_finished)
        self.scraper.start()

    def connection_error(self):
        print("connection_error")
        set_locale()
        utcnow = strftime(("%H:%M"), localtime())
        self.set_status("Error: connection failed at " + utcnow)
        self.app_state = AppState.IDLE

        # if get_check_for_new_builds_automatically() is True:
        #     self.timer = threading.Timer(
        #         get_new_builds_check_frequency(), self.draw_downloads)
        #     self.timer.start()

    def scraper_finished(self):
        if self.new_downloads and not self.started:
            self.show_message("New builds of Blender are available!", message_type=MessageType.NEWBUILDS)

        for list_widget in self.DownloadsToolBox.list_widgets:
            for widget in list_widget.widgets.copy():
                if widget.build_info not in self.cashed_builds:
                    widget.destroy()

        set_locale()
        utcnow = strftime(("%H:%M"), localtime())
        self.app_state = AppState.IDLE

        for page in self.DownloadsToolBox.pages:
            page.set_info_label_text("No new builds available")

        # if get_check_for_new_builds_automatically() is True:
        #     self.timer = threading.Timer(
        #         get_new_builds_check_frequency(), self.draw_downloads)
        #     self.timer.start()
        #     self.started = False

        self.set_status("Last check at " + utcnow, True)

    def draw_from_cashed(self, build_info):
        if self.app_state == AppState.IDLE:
            for cashed_build in self.cashed_builds:
                if build_info == cashed_build:
                    self.draw_to_downloads(cashed_build, False)
                    return

    def draw_to_downloads(self, build_info, show_new=True):
        if self.started:
            show_new = False

        if build_info not in self.cashed_builds:
            self.cashed_builds.append(build_info)

        branch = build_info.branch

        if branch in ("stable", "lts"):
            downloads_list_widget = self.DownloadsStableListWidget
            library_list_widget = self.LibraryStableListWidget
        elif branch == "daily":
            downloads_list_widget = self.DownloadsDailyListWidget
            library_list_widget = self.LibraryDailyListWidget
        else:
            downloads_list_widget = self.DownloadsExperimentalListWidget
            library_list_widget = self.LibraryExperimentalListWidget

        is_installed = library_list_widget.contains_build_info(build_info)

        if is_installed:
            show_new = True

        if not downloads_list_widget.contains_build_info(build_info):
            item = BaseListWidgetItem(build_info.commit_time)
            widget = DownloadWidget(self, downloads_list_widget, item, build_info, show_new, is_installed)
            downloads_list_widget.add_item(item, widget)
            if is_installed:
                self.new_downloads = True

    def draw_to_library(self, path, show_new=False):
        branch = Path(path).parent.name

        if branch in ("stable", "lts"):
            list_widget = self.LibraryStableListWidget
        elif branch == "daily":
            list_widget = self.LibraryDailyListWidget
        elif branch == "experimental":
            list_widget = self.LibraryExperimentalListWidget
        elif branch == "custom":
            list_widget = self.UserCustomListWidget
        else:
            return

        item = BaseListWidgetItem()
        widget = LibraryWidget(self, item, path, list_widget, show_new)
        list_widget.insert_item(item, widget)

    def draw_unrecognized(self, path):
        branch = Path(path).parent.name

        if branch in ("stable", "lts"):
            list_widget = self.LibraryStableListWidget
        elif branch == "daily":
            list_widget = self.LibraryDailyListWidget
        elif branch == "experimental":
            list_widget = self.LibraryExperimentalListWidget
        elif branch == "custom":
            list_widget = self.UserCustomListWidget
        else:
            return

        item = BaseListWidgetItem()
        widget = UnrecoBuildWidget(self, path, list_widget, item)

        list_widget.insert_item(item, widget)

    def draw_preferences_factory(self):
        item = BaseListWidgetItem()
        self.PreferencesListWidget.add_item(item, PreferenceFactoryWidget(self, self.PreferencesListWidget))

    def set_status(self, status=None, is_force_check_on=None):
        if status is not None:
            self.status = status

        if is_force_check_on is not None:
            self.is_force_check_on = is_force_check_on

        self.ForceCheckNewBuilds.setEnabled(self.is_force_check_on)
        self.statusbarLabel.setText(self.status)

    def set_version(self, latest_tag):
        if "dev" in self.version:
            return

        latest_ver = re.sub(r"\D", "", latest_tag)
        current_ver = re.sub(r"\D", "", self.version)

        if int(latest_ver) > int(current_ver):
            if latest_tag not in self.notification_pool:
                self.NewVersionButton.setText(f"Update to version {latest_tag.replace('v', '')}")
                self.NewVersionButton.show()
                self.show_message("New version of Blender Launcher is available!", value=latest_tag)

            self.latest_tag = latest_tag

    def show_settings_window(self):
        self.settings_window = SettingsWindow(parent=self)

    def clear_temp(self, path=None):
        if path is None:
            path = Path(get_library_folder()) / ".temp"
        a = RemovalTask(path)
        self.task_queue.append(a)

    @pyqtSlot()
    def attempt_close(self):
        if get_show_tray_icon():
            self.close()
        else:
            self.quit_()

    def closeEvent(self, event):
        if get_show_tray_icon():
            event.ignore()
            self.hide()
            self.close_signal.emit()
        else:
            self.destroy()

    def new_connection(self):
        self.socket = self.server.nextPendingConnection()
        assert self.socket is not None
        self.socket.readyRead.connect(self.read_socket_data)
        self._show()

    def read_socket_data(self):
        assert self.socket is not None
        data = self.socket.readAll()

        if str(data, encoding="ascii") != self.version:
            self.dlg = DialogWindow(
                parent=self,
                title="Warning",
                text="An attempt to launch a different version<br>\
                      of Blender Launcher was detected!<br>\
                      Please, terminate currently running<br>\
                      version to proceed this action!",
                accept_text="OK",
                cancel_text=None,
                icon=DialogIcon.WARNING,
            )

    def open_docs(self):
        webbrowser.open("https://Victor-IX.github.io/Blender-Launcher-V2")

    def dragEnterEvent(self, e: QDragEnterEvent):
        if e.mimeData().hasFormat("text/plain"):
            e.accept()
        else:
            e.ignore()

    def dropEvent(self, e):
        print(e.mimeData().text())

    def restart_app(self):
        """Launch 'Blender Launcher.exe' and exit"""
        cwd = get_cwd()

        if self.platform == "Windows":
            exe = (cwd / "Blender Launcher.exe").as_posix()
            _popen([exe, "-instanced"])
        elif self.platform == "Linux":
            exe = (cwd / "Blender Launcher").as_posix()
            os.chmod(exe, 0o744)
            _popen('nohup "' + exe + '" -instanced')

        self.destroy()<|MERGE_RESOLUTION|>--- conflicted
+++ resolved
@@ -69,6 +69,7 @@
 
 try:
     from pynput import keyboard
+
     HOTKEYS_AVAILABLE = True
 except Exception as e:
     logging.error(f"Error importing pynput: {e}\nGlobal hotkeys not supported.")
@@ -354,7 +355,7 @@
         self.PreferencesToolBox.setCurrentIndex(get_default_preferences_tab())
 
         version_status = self.version
-        if not is_frozen(): # Add an asterisk to the statusbar version if running from source
+        if not is_frozen():  # Add an asterisk to the statusbar version if running from source
             version_status = f"*{version_status}"
 
         # Status bar
@@ -459,39 +460,18 @@
                     key_seq = key_seq.replace(key, "<" + key + ">")
 
             try:
-                self.hk_listener = keyboard.GlobalHotKeys({
-                    key_seq: self.on_activate_quick_launch})
+                self.hk_listener = keyboard.GlobalHotKeys({key_seq: self.on_activate_quick_launch})
             except Exception:
                 self.dlg = DialogWindow(
-                    parent=self, title="Warning",
+                    parent=self,
+                    title="Warning",
                     text="Global hotkey sequence was not recognized!<br>Try to use another combination of keys",
-                    accept_text="OK", cancel_text=None)
+                    accept_text="OK",
+                    cancel_text=None,
+                )
                 return
 
-<<<<<<< HEAD
-        key_seq = get_quick_launch_key_seq()
-        keys = key_seq.split("+")
-
-        for key in keys:
-            if len(key) > 1:
-                key_seq = key_seq.replace(key, "<" + key + ">")
-
-        try:
-            self.hk_listener = keyboard.GlobalHotKeys({key_seq: self.on_activate_quick_launch})
-        except Exception:
-            self.dlg = DialogWindow(
-                parent=self,
-                title="Warning",
-                text="Global hotkey sequence was not recognized!<br>Try to use another combination of keys",
-                accept_text="OK",
-                cancel_text=None,
-            )
-            return
-
-        self.hk_listener.start()
-=======
             self.hk_listener.start()
->>>>>>> f010e9ac
 
     def on_activate_quick_launch(self):
         if self.settings_window is None:
