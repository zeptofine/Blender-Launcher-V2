from __future__ import annotations

import logging
import os
import re
import shlex
import shutil
import sys
import webbrowser
from datetime import datetime, timezone
from enum import Enum
from functools import partial
from pathlib import Path
from platform import version
from time import localtime, mktime, strftime
from typing import TYPE_CHECKING

from items.base_list_widget_item import BaseListWidgetItem
from modules._platform import _popen, get_cwd, get_launcher_name, get_platform, is_frozen
from modules.connection_manager import ConnectionManager
from modules.enums import MessageType
from modules.settings import (
    create_library_folders,
    get_check_for_new_builds_on_startup,
    get_default_downloads_page,
    get_default_library_page,
    get_default_tab,
    get_enable_download_notifications,
    get_enable_new_builds_notifications,
    get_enable_quick_launch_key_seq,
    get_last_time_checked_utc,
    get_launch_minimized_to_tray,
    get_library_folder,
    get_make_error_popup,
    get_proxy_type,
    get_quick_launch_key_seq,
    get_scrape_automated_builds,
    get_scrape_stable_builds,
    get_show_tray_icon,
    get_sync_library_and_downloads_pages,
    get_use_system_titlebar,
    get_worker_thread_count,
    get_use_pre_release_builds,
    is_library_folder_valid,
    set_last_time_checked_utc,
    set_library_folder,
)
from modules.tasks import Task, TaskQueue, TaskWorker
from PyQt5.QtCore import QSize, Qt, pyqtSignal, pyqtSlot
from PyQt5.QtNetwork import QLocalServer
from PyQt5.QtWidgets import (
    QAction,
    QApplication,
    QHBoxLayout,
    QLabel,
    QPushButton,
    QStatusBar,
    QSystemTrayIcon,
    QTabWidget,
    QVBoxLayout,
    QWidget,
)
from semver import Version
from threads.library_drawer import DrawLibraryTask
from threads.remover import RemovalTask
from threads.scraper import Scraper
from widgets.base_menu_widget import BaseMenuWidget
from widgets.base_page_widget import BasePageWidget
from widgets.base_tool_box_widget import BaseToolBoxWidget
from widgets.datetime_widget import DATETIME_FORMAT
from widgets.download_widget import DownloadState, DownloadWidget
from widgets.foreign_build_widget import UnrecoBuildWidget
from widgets.header import WHeaderButton, WindowHeader
from widgets.library_widget import LibraryWidget
from windows.base_window import BaseWindow
from windows.dialog_window import DialogIcon, DialogWindow
from windows.file_dialog_window import FileDialogWindow
from windows.settings_window import SettingsWindow

try:
    from pynput import keyboard

    HOTKEYS_AVAILABLE = True
except Exception as e:
    logging.error(f"Error importing pynput: {e}\nGlobal hotkeys not supported.")
    HOTKEYS_AVAILABLE = False


if TYPE_CHECKING:
    from modules.build_info import BuildInfo
    from PyQt5.QtGui import QDragEnterEvent, QDragMoveEvent
    from widgets.base_build_widget import BaseBuildWidget
    from widgets.base_list_widget import BaseListWidget

if get_platform() == "Windows":
    from PyQt5.QtWinExtras import QWinThumbnailToolBar, QWinThumbnailToolButton

logger = logging.getLogger()


class AppState(Enum):
    IDLE = 1
    CHECKINGBUILDS = 2


class BlenderLauncher(BaseWindow):
    show_signal = pyqtSignal()
    close_signal = pyqtSignal()
    quit_signal = pyqtSignal()
    quick_launch_fail_signal = pyqtSignal()

    def __init__(self, app: QApplication, version: Version, offline: bool = False):
        super().__init__(app=app, version=version)
        self.resize(640, 480)
        self.setMinimumSize(QSize(640, 480))
        self.setMaximumSize(QSize(1024, 768))
        widget = QWidget(self)
        self.CentralLayout = QVBoxLayout(widget)
        self.CentralLayout.setContentsMargins(1, 1, 1, 1)
        self.setCentralWidget(widget)
        self.setAcceptDrops(True)

        # Server
        self.server = QLocalServer()
        self.server.listen("blender-launcher-server")
        self.quick_launch_fail_signal.connect(self.quick_launch_fail)
        self.server.newConnection.connect(self.new_connection)

        # task queue
        self.task_queue = TaskQueue(
            worker_count=get_worker_thread_count(),
            parent=self,
            on_spawn=self.on_worker_creation,
        )
        self.task_queue.start()
        self.quit_signal.connect(self.task_queue.fullstop)

        # Global scope
        self.app = app
        self.version: Version = version
        self.offline = offline
        self.favorite: BaseBuildWidget | None = None
        self.status = "Unknown"
        self.is_force_check_on = False
        self.app_state = AppState.IDLE
        self.cashed_builds = []
        self.notification_pool = []
        self.windows = [self]
        self.timer = None
        self.started = True
        self.latest_tag = ""
        self.new_downloads = False
        self.platform = get_platform()
        self.settings_window = None
        self.hk_listener = None
        self.last_time_checked = get_last_time_checked_utc()

        if self.platform == "macOS":
            self.app.aboutToQuit.connect(self._aboutToQuit)

        # Setup window
        self.setWindowTitle("Blender Launcher")
        self.app.setWindowIcon(self.icons.taskbar)

        # Setup scraper
        self.scraper = Scraper(self, self.cm)
        self.scraper.links.connect(self.draw_to_downloads)
        self.scraper.error.connect(self.connection_error)
        self.scraper.stable_error.connect(self.scraper_error)
        self.scraper.new_bl_version.connect(self.set_version)
        self.scraper.finished.connect(self.scraper_finished)

        # Vesrion Update
        self.pre_release_build = get_use_pre_release_builds

        # Check library folder
        if is_library_folder_valid() is False:
            self.dlg = DialogWindow(
                parent=self,
                title="Setup",
                text="First, choose where Blender<br>builds will be stored",
                accept_text="Continue",
                cancel_text=None,
                icon=DialogIcon.INFO,
            )
            self.dlg.accepted.connect(self.set_library_folder)
        else:
            create_library_folders(get_library_folder())
            self.draw()

    def set_library_folder(self):
        library_folder = get_cwd().as_posix()
        new_library_folder = FileDialogWindow().get_directory(self, "Select Library Folder", library_folder)

        if new_library_folder:
            if set_library_folder(new_library_folder) is True:
                self.draw(True)
            else:
                self.dlg = DialogWindow(
                    parent=self,
                    title="Warning",
                    text="Selected folder is not valid or<br>\
                    doesn't have write permissions!",
                    accept_text="Retry",
                    cancel_text=None,
                )
                self.dlg.accepted.connect(self.set_library_folder)
        else:
            self.app.quit()

    def update_system_titlebar(self, b: bool):
        for window in self.windows:
            window.set_system_titlebar(b)
            if window is not self:
                window.update_system_titlebar(b)
        self.header.setHidden(b)
        self.corner_settings_widget.setHidden(not b)

    def draw(self, polish=False):
        # Header
        self.SettingsButton = WHeaderButton(self.icons.settings, "", self)
        self.SettingsButton.setToolTip("Show settings window")
        self.SettingsButton.clicked.connect(self.show_settings_window)
        self.DocsButton = WHeaderButton(self.icons.wiki, "", self)
        self.DocsButton.setToolTip("Open documentation")
        self.DocsButton.clicked.connect(self.open_docs)

        self.SettingsButton.setProperty("HeaderButton", True)
        self.DocsButton.setProperty("HeaderButton", True)

        self.corner_settings = QPushButton(self.icons.settings, "", self)
        self.corner_settings.clicked.connect(self.show_settings_window)
        self.corner_docs = QPushButton(self.icons.wiki, "", self)
        self.corner_docs.clicked.connect(self.open_docs)

        self.corner_settings_widget = QWidget(self)
        # self.corner_settings_widget.setMaximumHeight(25)
        self.corner_settings_widget.setContentsMargins(0, 0, 0, 0)
        self.corner_settings_layout = QHBoxLayout(self.corner_settings_widget)
        self.corner_settings_layout.addWidget(self.corner_docs)
        self.corner_settings_layout.addWidget(self.corner_settings)
        self.corner_settings_layout.setContentsMargins(0, 0, 0, 0)
        self.corner_settings_layout.setSpacing(0)

        self.header = WindowHeader(
            self,
            "Blender Launcher",
            (self.SettingsButton, self.DocsButton),
        )
        self.header.close_signal.connect(self.attempt_close)
        self.header.minimize_signal.connect(self.showMinimized)
        self.CentralLayout.addWidget(self.header)

        # Tab layout
        self.TabWidget = QTabWidget()
        self.TabWidget.setProperty("North", True)
        self.TabWidget.setCornerWidget(self.corner_settings_widget)
        self.CentralLayout.addWidget(self.TabWidget)

        self.update_system_titlebar(get_use_system_titlebar())
        self.LibraryTab = QWidget()
        self.LibraryTabLayout = QVBoxLayout()
        self.LibraryTabLayout.setContentsMargins(0, 0, 0, 0)
        self.LibraryTab.setLayout(self.LibraryTabLayout)
        self.TabWidget.addTab(self.LibraryTab, "Library")

        self.DownloadsTab = QWidget()
        self.DownloadsTabLayout = QVBoxLayout()
        self.DownloadsTabLayout.setContentsMargins(0, 0, 0, 0)
        self.DownloadsTab.setLayout(self.DownloadsTabLayout)
        self.TabWidget.addTab(self.DownloadsTab, "Downloads")

        self.UserTab = QWidget()
        self.UserTabLayout = QVBoxLayout()
        self.UserTabLayout.setContentsMargins(0, 0, 0, 0)
        self.UserTab.setLayout(self.UserTabLayout)
        self.TabWidget.addTab(self.UserTab, "User")

        self.LibraryToolBox = BaseToolBoxWidget(self)
        self.DownloadsToolBox = BaseToolBoxWidget(self)
        self.UserToolBox = BaseToolBoxWidget(self)

        self.toggle_sync_library_and_downloads_pages(get_sync_library_and_downloads_pages())

        self.LibraryTabLayout.addWidget(self.LibraryToolBox)
        self.DownloadsTabLayout.addWidget(self.DownloadsToolBox)
        self.UserTabLayout.addWidget(self.UserToolBox)

        self.LibraryStablePageWidget = BasePageWidget(
            parent=self,
            page_name="LibraryStableListWidget",
            time_label="Commit Time",
            info_text="Nothing to show yet",
            extended_selection=True,
        )
        self.LibraryStableListWidget = self.LibraryToolBox.add_page_widget(self.LibraryStablePageWidget, "Stable")

        self.LibraryDailyPageWidget = BasePageWidget(
            parent=self,
            page_name="LibraryDailyListWidget",
            time_label="Commit Time",
            info_text="Nothing to show yet",
            extended_selection=True,
        )
        self.LibraryDailyListWidget = self.LibraryToolBox.add_page_widget(self.LibraryDailyPageWidget, "Daily")

        self.LibraryExperimentalPageWidget = BasePageWidget(
            parent=self,
            page_name="LibraryExperimentalListWidget",
            time_label="Commit Time",
            info_text="Nothing to show yet",
            extended_selection=True,
        )
        self.LibraryExperimentalListWidget = self.LibraryToolBox.add_page_widget(
            self.LibraryExperimentalPageWidget, "Experimental"
        )

        self.DownloadsStablePageWidget = BasePageWidget(
            parent=self,
            page_name="DownloadsStableListWidget",
            time_label="Upload Time",
            info_text="No new builds available",
        )
        self.DownloadsStableListWidget = self.DownloadsToolBox.add_page_widget(self.DownloadsStablePageWidget, "Stable")

        self.DownloadsDailyPageWidget = BasePageWidget(
            parent=self,
            page_name="DownloadsDailyListWidget",
            time_label="Upload Time",
            info_text="No new builds available",
        )
        self.DownloadsDailyListWidget = self.DownloadsToolBox.add_page_widget(self.DownloadsDailyPageWidget, "Daily")

        self.DownloadsExperimentalPageWidget = BasePageWidget(
            parent=self,
            page_name="DownloadsExperimentalListWidget",
            time_label="Upload Time",
            info_text="No new builds available",
        )
        self.DownloadsExperimentalListWidget = self.DownloadsToolBox.add_page_widget(
            self.DownloadsExperimentalPageWidget, "Experimental"
        )

        self.UserFavoritesListWidget = BasePageWidget(
            parent=self, page_name="UserFavoritesListWidget", time_label="Commit Time", info_text="Nothing to show yet"
        )
        self.UserFavoritesListWidget = self.UserToolBox.add_page_widget(self.UserFavoritesListWidget, "Favorites")

        self.UserCustomPageWidget = BasePageWidget(
            parent=self,
            page_name="UserCustomListWidget",
            time_label="Commit Time",
            info_text="Nothing to show yet",
            show_reload=True,
            extended_selection=True,
        )
        self.UserCustomListWidget = self.UserToolBox.add_page_widget(self.UserCustomPageWidget, "Custom")

        self.TabWidget.setCurrentIndex(get_default_tab())
        self.LibraryToolBox.setCurrentIndex(get_default_library_page())
        self.DownloadsToolBox.setCurrentIndex(get_default_downloads_page())

        # Status bar
        self.status_bar = QStatusBar(self)
        self.setStatusBar(self.status_bar)
        self.status_bar.setContentsMargins(0, 0, 0, 2)
        self.status_bar.setFont(self.font_10)
        self.statusbarLabel = QLabel()
        self.ForceCheckNewBuilds = QPushButton("Check")
        self.ForceCheckNewBuilds.setEnabled(False)
        self.ForceCheckNewBuilds.setToolTip(
            "Check for new builds online<br>\
            (Hold SHIFT to force check stable and automated builds)"
        )
        self.ForceCheckNewBuilds.clicked.connect(self.force_check)
        self.NewVersionButton = QPushButton()
        self.NewVersionButton.hide()
        self.NewVersionButton.clicked.connect(self.show_update_window)
        self.statusbarVersion = QPushButton(str(self.version))
        self.statusbarVersion.clicked.connect(self.show_changelog)
        self.statusbarVersion.setToolTip(
            "The version of Blender Launcher that is currently run. Press to check changelog."
        )
        self.status_bar.addPermanentWidget(self.ForceCheckNewBuilds)
        self.status_bar.addPermanentWidget(QLabel("│"))
        self.status_bar.addPermanentWidget(self.statusbarLabel)
        self.status_bar.addPermanentWidget(QLabel(""), 1)
        self.status_bar.addPermanentWidget(self.NewVersionButton)
        self.status_bar.addPermanentWidget(self.statusbarVersion)

        # Draw library
        self.draw_library()

        # Setup tray icon context Menu
        quit_action = QAction("Quit", self)
        quit_action.triggered.connect(self.quit_)
        hide_action = QAction("Hide", self)
        hide_action.triggered.connect(self.attempt_close)
        show_action = QAction("Show", self)
        show_action.triggered.connect(self._show)
        show_favorites_action = QAction(self.icons.favorite, "Favorites", self)
        show_favorites_action.triggered.connect(self.show_favorites)
        quick_launch_action = QAction(self.icons.quick_launch, "Blender", self)
        quick_launch_action.triggered.connect(self.quick_launch)

        self.tray_menu = BaseMenuWidget(parent=self)
        self.tray_menu.setFont(self.font_10)
        self.tray_menu.addActions(
            [
                quick_launch_action,
                show_favorites_action,
                show_action,
                hide_action,
                quit_action,
            ]
        )

        # Setup tray icon
        self.tray_icon = QSystemTrayIcon(self)
        self.tray_icon.setIcon(self.icons.taskbar)
        self.tray_icon.setToolTip("Blender Launcher")
        self.tray_icon.activated.connect(self.tray_icon_activated)
        self.tray_icon.messageClicked.connect(self._show)

        # Linux doesn't handle QSystemTrayIcon.Context activation reason,
        # so add context menu as regular one
        if self.platform == "Linux":
            self.tray_icon.setContextMenu(self.tray_menu)

        # Force style update
        if polish is True:
            style = self.style()
            assert style is not None
            style.unpolish(self.app)
            style.polish(self.app)

        # Show window
        if is_frozen():
            if get_show_tray_icon():
                self.tray_icon.show()

                if get_launch_minimized_to_tray() is False:
                    self._show()
            else:
                self.tray_icon.hide()
                self._show()
        else:
            self.tray_icon.show()
            self._show()

        if get_enable_quick_launch_key_seq() is True:
            self.setup_global_hotkeys_listener()

    def setup_global_hotkeys_listener(self):
        if self.hk_listener is not None:
            self.hk_listener.stop()
        if HOTKEYS_AVAILABLE:
            key_seq = get_quick_launch_key_seq()
            keys = key_seq.split("+")

            for key in keys:
                if len(key) > 1:
                    key_seq = key_seq.replace(key, "<" + key + ">")

            try:
                self.hk_listener = keyboard.GlobalHotKeys({key_seq: self.on_activate_quick_launch})
            except Exception:
                self.dlg = DialogWindow(
                    parent=self,
                    title="Warning",
                    text="Global hotkey sequence was not recognized!<br>Try to use another combination of keys",
                    accept_text="OK",
                    cancel_text=None,
                )
                return

            self.hk_listener.start()

    def on_activate_quick_launch(self):
        if self.settings_window is None:
            self.quick_launch()

    def show_changelog(self):
        url = f"https://github.com/Victor-IX/Blender-Launcher-V2/releases/tag/v{self.version!s}"
        webbrowser.open(url)

    def toggle_sync_library_and_downloads_pages(self, is_sync):
        if is_sync:
            self.LibraryToolBox.tab_changed.connect(self.DownloadsToolBox.setCurrentIndex)
            self.DownloadsToolBox.tab_changed.connect(self.LibraryToolBox.setCurrentIndex)
        else:
            if self.isSignalConnected(self.LibraryToolBox, "tab_changed()"):
                self.LibraryToolBox.tab_changed.disconnect()

            if self.isSignalConnected(self.DownloadsToolBox, "tab_changed()"):
                self.DownloadsToolBox.tab_changed.disconnect()

    def isSignalConnected(self, obj, name):
        index = obj.metaObject().indexOfMethod(name)

        if index > -1:
            method = obj.metaObject().method(index)

            if method:
                return obj.isSignalConnected(method)

        return False

    def is_downloading_idle(self):
        download_widgets = []

        download_widgets.extend(self.DownloadsStableListWidget.items())
        download_widgets.extend(self.DownloadsDailyListWidget.items())
        download_widgets.extend(self.DownloadsExperimentalListWidget.items())

        return all(widget.state == DownloadState.IDLE for widget in download_widgets)

    def show_update_window(self):
        if not self.is_downloading_idle():
            self.dlg = DialogWindow(
                parent=self,
                title="Warning",
                text="In order to update Blender Launcher<br> \
                        complete all active downloads!",
                accept_text="OK",
                cancel_text=None,
            )

            return

        # Create copy of 'Blender Launcher.exe' file
        # to act as an updater program
        bl_exe, blu_exe = get_launcher_name()

        cwd = get_cwd()
        source = cwd / bl_exe
        dist = cwd / blu_exe
        shutil.copy(source, dist)

        # Run 'Blender Launcher Updater.exe' with '-update' flag
        if self.platform == "Windows":
            _popen([dist.as_posix(), "--instanced", "update", self.latest_tag])
        elif self.platform == "Linux":
            os.chmod(dist.as_posix(), 0o744)
            _popen(f'nohup "{dist.as_posix()}" --instanced update {self.latest_tag}')

        # Destroy currently running Blender Launcher instance
        self.server.close()
        self.destroy()

    def _show(self):
        if self.isMinimized():
            self.showNormal()

        if self.platform == "Windows":
            self.setWindowFlags(self.windowFlags() | Qt.WindowStaysOnTopHint)
            self.show()
            self.setWindowFlags(self.windowFlags() & ~Qt.WindowStaysOnTopHint)
            self.show()
        elif self.platform in {"Linux", "macOS"}:
            self.show()
            self.activateWindow()

        self.set_status()
        self.show_signal.emit()

        # Add custom toolbar icons
        if self.platform == "Windows":
            self.thumbnail_toolbar = QWinThumbnailToolBar(self)
            self.thumbnail_toolbar.setWindow(self.windowHandle())

            self.toolbar_quick_launch_btn = QWinThumbnailToolButton(self.thumbnail_toolbar)
            self.toolbar_quick_launch_btn.setIcon(self.icons.quick_launch)
            self.toolbar_quick_launch_btn.setToolTip("Quick Launch")
            self.toolbar_quick_launch_btn.clicked.connect(self.quick_launch)
            self.thumbnail_toolbar.addButton(self.toolbar_quick_launch_btn)

            self.toolbar_quit_btn = QWinThumbnailToolButton(self.thumbnail_toolbar)
            self.toolbar_quit_btn.setIcon(self.icons.close)
            self.toolbar_quit_btn.setToolTip("Quit")
            self.toolbar_quit_btn.clicked.connect(self.quit_)
            self.thumbnail_toolbar.addButton(self.toolbar_quit_btn)

    def show_message(self, message, value=None, message_type=None):
        if (
            (message_type == MessageType.DOWNLOADFINISHED and not get_enable_download_notifications())
            or (message_type == MessageType.NEWBUILDS and not get_enable_new_builds_notifications())
            or (message_type == MessageType.ERROR and not get_make_error_popup())
        ):
            return

        if value not in self.notification_pool:
            if value is not None:
                self.notification_pool.append(value)
            self.tray_icon.showMessage("Blender Launcher", message, self.icons.taskbar, 10000)

    def message_from_error(self, err: Exception):
        self.show_message(f"An error has occurred: {err}\nSee the logs for more details.", MessageType.ERROR)
        logger.error(err)

    def message_from_worker(self, w, message, message_type=None):
        logger.debug(f"{w} ({message_type}): {message}")
        self.show_message(f"{w}: {message}", message_type)

    @pyqtSlot(TaskWorker)
    def on_worker_creation(self, w: TaskWorker):
        w.error.connect(self.message_from_error)
        w.message.connect(partial(self.message_from_worker, w))

    def show_favorites(self):
        self.TabWidget.setCurrentWidget(self.UserTab)
        self.UserToolBox.setCurrentWidget(self.UserFavoritesListWidget)
        self._show()

    def quick_launch(self):
        try:
            assert self.favorite
            self.favorite.launch()
        except Exception:
            self.quick_launch_fail_signal.emit()

    def quick_launch_fail(self):
        self.dlg = DialogWindow(
            parent=self,
            text="Add build to Quick Launch via<br>\
                        context menu to run it from tray",
            accept_text="OK",
            cancel_text=None,
            icon=DialogIcon.INFO,
        )

    def tray_icon_activated(self, reason):
        if reason == QSystemTrayIcon.ActivationReason.Trigger:
            self._show()
        elif reason == QSystemTrayIcon.ActivationReason.MiddleClick:
            self.quick_launch()

        elif reason == QSystemTrayIcon.ActivationReason.Context:
            self.tray_menu.trigger()

    def _aboutToQuit(self):
        self.quit_()

    def quit_(self):
        busy = self.task_queue.get_busy_threads()
        if any(busy):
            self.dlg = DialogWindow(
                parent=self,
                title="Warning",
                text=(
                    "Some tasks are still in progress!<br>"
                    + "\n".join([f" - {item}<br>" for worker, item in busy.items()])
                    + "Are you sure you want to quit?"
                ),
                accept_text="Yes",
                cancel_text="No",
            )

            self.dlg.accepted.connect(self.destroy)
            return

        self.destroy()

    def kill_thread_with_task(self, task: Task):
        """
        Kills a thread listener using the current action.

        Parameters
        ----------
        action : Action


        Returns
        -------
        bool
            success.
        """
        thread = self.task_queue.thread_with_task(task)
        if thread is not None:
            thread.fullstop()
            return True
        return False

    def destroy(self):
        self.quit_signal.emit()

        if self.timer is not None:
            self.timer.cancel()

        self.tray_icon.hide()
        self.app.quit()

    def draw_library(self, clear=False):
        self.set_status("Reading local builds", False)

        if clear:
            self.cm = ConnectionManager(version=version, proxy_type=get_proxy_type())
            self.cm.setup()
            self.cm.error.connect(self.connection_error)
            self.manager = self.cm.manager

            if self.timer is not None:
                self.timer.cancel()
            if self.scraper is not None:
                self.scraper.quit()
            self.DownloadsStableListWidget.clear_()
            self.DownloadsDailyListWidget.clear_()
            self.DownloadsExperimentalListWidget.clear_()
            self.started = True

        self.favorite = None

        self.LibraryStableListWidget.clear_()
        self.LibraryDailyListWidget.clear_()
        self.LibraryExperimentalListWidget.clear_()
        self.UserCustomListWidget.clear_()

        self.library_drawer = DrawLibraryTask()
        self.library_drawer.found.connect(self.draw_to_library)
        self.library_drawer.unrecognized.connect(self.draw_unrecognized)
        if not self.offline:
            self.library_drawer.finished.connect(self.draw_downloads)

        self.task_queue.append(self.library_drawer)

    def reload_custom_builds(self):
        self.UserCustomListWidget.clear_()

        self.library_drawer = DrawLibraryTask(["custom"])
        self.library_drawer.found.connect(self.draw_to_library)
        self.library_drawer.unrecognized.connect(self.draw_unrecognized)
        self.task_queue.append(self.library_drawer)

    def draw_downloads(self):
        if get_check_for_new_builds_on_startup():
            self.start_scraper()
        else:
            self.ready_to_scrape()

    def connection_error(self):
        print("connection_error")

        utcnow = strftime(("%H:%M"), localtime())
        self.set_status("Error: connection failed at " + utcnow)
        self.app_state = AppState.IDLE

        # if get_check_for_new_builds_automatically() is True:
        #     self.timer = threading.Timer(
        #         get_new_builds_check_frequency(), self.draw_downloads)
        #     self.timer.start()

    @pyqtSlot(str)
    def scraper_error(self, s: str):
        self.DownloadsStablePageWidget.set_info_label_text(s)

    def force_check(self):
        if QApplication.queryKeyboardModifiers() & Qt.Modifier.SHIFT:  # Shift held while pressing check
            # Ignore scrape_stable and scrape_automated settings
            self.start_scraper(True, True)
        else:
            # Use settings
            self.start_scraper()

    def start_scraper(self, scrape_stable=None, scrape_automated=None):
        self.set_status("Checking for new builds", False)

        if scrape_stable is None:
            scrape_stable = get_scrape_stable_builds()
        if scrape_automated is None:
            scrape_automated = get_scrape_automated_builds()

        if scrape_stable:
            self.DownloadsStablePageWidget.set_info_label_text("Checking for new builds")
        else:
            self.DownloadsStablePageWidget.set_info_label_text("Checking for stable builds is disabled")

        if scrape_automated:
            msg = "Checking for new builds"
        else:
            msg = "Checking for automated builds is disabled"

        for page in self.DownloadsToolBox.pages:
            if page is not self.DownloadsStablePageWidget:
                page.set_info_label_text(msg)

        # Sometimes these builds end up being invalid, particularly when new builds are available, which, there usually
        # are at least once every two days. They are so easily gathered there's little loss here
        self.DownloadsDailyListWidget.clear_()
        self.DownloadsExperimentalListWidget.clear_()

        self.cashed_builds.clear()
        self.new_downloads = False
        self.app_state = AppState.CHECKINGBUILDS

        self.scraper.scrape_stable = scrape_stable
        self.scraper.scrape_automated = scrape_automated
        self.scraper.manager = self.cm
        self.scraper.start()

    def scraper_finished(self):
        if self.new_downloads:
            self.show_message("New builds of Blender are available!", message_type=MessageType.NEWBUILDS)

        for list_widget in self.DownloadsToolBox.list_widgets:
            for widget in list_widget.widgets.copy():
                if widget.build_info not in self.cashed_builds:
                    widget.destroy()

        utcnow = localtime()
        dt = datetime.fromtimestamp(mktime(utcnow), tz=timezone.utc)
        set_last_time_checked_utc(dt)
        self.last_time_checked = dt
        self.app_state = AppState.IDLE

        # if get_check_for_new_builds_automatically() is True:
        #     self.timer = threading.Timer(
        #         get_new_builds_check_frequency(), self.draw_downloads)
        #     self.timer.start()
        #     self.started = False
        self.ready_to_scrape()

    def ready_to_scrape(self):
        self.app_state = AppState.IDLE
        self.set_status("Last check at " + self.last_time_checked.strftime(DATETIME_FORMAT), True)

    def draw_from_cashed(self, build_info):
        if self.app_state == AppState.IDLE:
            for cashed_build in self.cashed_builds:
                if build_info == cashed_build:
                    self.draw_to_downloads(cashed_build, False)
                    return

    def draw_to_downloads(self, build_info: BuildInfo, show_new=True):
        if self.started:
            show_new = False
        else:
            show_new = True

        if build_info.commit_time > self.last_time_checked:
            show_new = True

        if build_info not in self.cashed_builds:
            self.cashed_builds.append(build_info)

        branch = build_info.branch

        if branch in ("stable", "lts"):
            downloads_list_widget = self.DownloadsStableListWidget
            library_list_widget = self.LibraryStableListWidget
        elif branch == "daily":
            downloads_list_widget = self.DownloadsDailyListWidget
            library_list_widget = self.LibraryDailyListWidget
        else:
            downloads_list_widget = self.DownloadsExperimentalListWidget
            library_list_widget = self.LibraryExperimentalListWidget

        if not downloads_list_widget.contains_build_info(build_info):
            installed = library_list_widget.widget_with_blinfo(build_info)
            item = BaseListWidgetItem(build_info.commit_time)
            widget = DownloadWidget(
                self,
                downloads_list_widget,
                item,
                build_info,
                installed=installed,
                show_new=show_new,
            )
            widget.focus_installed_widget.connect(self.focus_widget)
            downloads_list_widget.add_item(item, widget)
            if show_new:
                self.new_downloads = True

    def draw_to_library(self, path: Path, show_new=False):
        branch = Path(path).parent.name

        if branch in ("stable", "lts"):
            library = self.LibraryStableListWidget
            download = self.DownloadsStableListWidget
        elif branch == "daily":
            library = self.LibraryDailyListWidget
            download = self.DownloadsDailyListWidget
        elif branch == "experimental":
            library = self.LibraryExperimentalListWidget
            download = self.DownloadsExperimentalListWidget
        elif branch == "custom":
            library = self.UserCustomListWidget
            download = None
        else:
            return None

        item = BaseListWidgetItem()
        widget = LibraryWidget(self, item, path, library, show_new)

        if download is not None:

            def _initialized():
                dlw: DownloadWidget | None = download.widget_with_blinfo(widget.build_info)
                if dlw is not None and not dlw.installed:
                    dlw.setInstalled(widget)

            widget.initialized.connect(_initialized)

        library.insert_item(item, widget)
        return widget

    def draw_unrecognized(self, path):
        branch = Path(path).parent.name

        if branch in ("stable", "lts"):
            list_widget = self.LibraryStableListWidget
        elif branch == "daily":
            list_widget = self.LibraryDailyListWidget
        elif branch == "experimental":
            list_widget = self.LibraryExperimentalListWidget
        elif branch == "custom":
            list_widget = self.UserCustomListWidget
        else:
            return

        item = BaseListWidgetItem()
        widget = UnrecoBuildWidget(self, path, list_widget, item)

        list_widget.insert_item(item, widget)

    def focus_widget(self, widget: BaseBuildWidget):
        tab: QWidget | None = None
        lst: BaseListWidget | None = None
        item: BaseListWidgetItem | None = None

        if isinstance(widget, LibraryWidget):
            tab = self.LibraryTab
            item = widget.item
            assert item is not None
            lst = item.listWidget()

        assert tab and lst and item
        self.TabWidget.setCurrentWidget(tab)
        lst.setFocus(Qt.FocusReason.ShortcutFocusReason)
        widget.setFocus(Qt.FocusReason.ShortcutFocusReason)

    def set_status(self, status=None, is_force_check_on=None):
        if status is not None:
            self.status = status

        if is_force_check_on is not None:
            self.is_force_check_on = is_force_check_on

        self.ForceCheckNewBuilds.setEnabled(self.is_force_check_on)
        self.statusbarLabel.setText(self.status)

    def set_version(self, latest_tag):
        if self.version.build is not None and "dev" in self.version.build:
            return
        latest = Version.parse(latest_tag[1:])
<<<<<<< HEAD
        
        # Set the verison to 0.0.0 to force update to the latest stable version
        if not get_use_pre_release_builds() and "rc" in self.version:
            current = "0.0.0"
        else:
            current = Version.parse(self.version)
        
=======
        current = self.version
>>>>>>> ed1d9366
        logging.debug(f"Latest version on GitHub is {latest}")

        if latest > current:
            if latest_tag not in self.notification_pool:
                self.NewVersionButton.setText(f"Update to version {latest_tag.replace('v', '')}")
                self.NewVersionButton.show()
                self.show_message("New version of Blender Launcher is available!", value=latest_tag)

            self.latest_tag = latest_tag

    def show_settings_window(self):
        self.settings_window = SettingsWindow(parent=self)

    def clear_temp(self, path=None):
        if path is None:
            path = Path(get_library_folder()) / ".temp"
        a = RemovalTask(path)
        self.task_queue.append(a)

    @pyqtSlot()
    def attempt_close(self):
        if get_show_tray_icon():
            self.close()
        else:
            self.quit_()

    def closeEvent(self, event):
        if get_show_tray_icon():
            event.ignore()
            self.hide()
            self.close_signal.emit()
        else:
            self.destroy()

    def new_connection(self):
        self.socket = self.server.nextPendingConnection()
        assert self.socket is not None
        self.socket.readyRead.connect(self.read_socket_data)
        self._show()

    def read_socket_data(self):
        assert self.socket is not None
        data = self.socket.readAll()

        if str(data, encoding="ascii") != str(self.version):
            self.dlg = DialogWindow(
                parent=self,
                title="Warning",
                text="An attempt to launch a different version<br>\
                      of Blender Launcher was detected!<br>\
                      Please, terminate currently running<br>\
                      version to proceed this action!",
                accept_text="OK",
                cancel_text=None,
                icon=DialogIcon.WARNING,
            )

    def open_docs(self):
        webbrowser.open("https://Victor-IX.github.io/Blender-Launcher-V2")

    def dragEnterEvent(self, e: QDragEnterEvent):
        if e.mimeData().hasFormat("text/plain"):
            e.accept()
        else:
            e.ignore()

    def dropEvent(self, e):
        print(e.mimeData().text())

    def restart_app(self):
        """Launch 'Blender Launcher.exe' and exit"""
        cwd = get_cwd()

        if self.platform == "Windows":
            exe = (cwd / "Blender Launcher.exe").as_posix()
            _popen([exe, "-instanced"])
        elif self.platform == "Linux":
            exe = (cwd / "Blender Launcher").as_posix()
            os.chmod(exe, 0o744)
            _popen('nohup "' + exe + '" -instanced')
        elif self.platform == "macOS":
            # sys.executable should be something like /.../Blender Launcher.app/Contents/MacOS/Blender Launcher
            app = Path(sys.executable).parent.parent.parent
            _popen(f"open -n {shlex.quote(str(app))}")

        self.destroy()<|MERGE_RESOLUTION|>--- conflicted
+++ resolved
@@ -38,9 +38,9 @@
     get_scrape_stable_builds,
     get_show_tray_icon,
     get_sync_library_and_downloads_pages,
+    get_use_pre_release_builds,
     get_use_system_titlebar,
     get_worker_thread_count,
-    get_use_pre_release_builds,
     is_library_folder_valid,
     set_last_time_checked_utc,
     set_library_folder,
@@ -952,17 +952,13 @@
         if self.version.build is not None and "dev" in self.version.build:
             return
         latest = Version.parse(latest_tag[1:])
-<<<<<<< HEAD
-        
+
         # Set the verison to 0.0.0 to force update to the latest stable version
-        if not get_use_pre_release_builds() and "rc" in self.version:
-            current = "0.0.0"
-        else:
-            current = Version.parse(self.version)
-        
-=======
-        current = self.version
->>>>>>> ed1d9366
+        if not get_use_pre_release_builds() and self.version.prerelease is not None and "rc" in self.version.prerelease:
+            current = Version(0, 0, 0)
+        else:
+            current = self.version
+
         logging.debug(f"Latest version on GitHub is {latest}")
 
         if latest > current:
