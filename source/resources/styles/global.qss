--- conflicted
+++ resolved
@@ -405,74 +405,3 @@
     background-color: #282828;
     border: none;
 }
-
-QStatusBar {
-    color: #E6E6E6;
-}
-
-QStatusBar::item {
-    border: none;
-}
-
-QListWidget {
-    background-color: #282828;
-    outline: 0;
-}
-
-QListWidget::item {
-    background-color: #2D2D2D;
-}
-
-QListWidget::item:alternate {
-    background-color: #282828;
-}
-
-QListWidget::item:hover {
-    background-color: #444444;
-}
-
-QListWidget::item:selected {
-    background-color: #3B5689;
-}
-
-QListWidget::item:selected:hover {
-    background-color: #546C98;
-}
-
-<<<<<<< HEAD
-=======
-QDoubleSpinBox {
-    background-color: #1F1F1F;
-    color: #E6E6E6;
-    border: 1px solid #444444;
-    padding: 1px;
-}
-
-QDoubleSpinBox:disabled {
-    color: #828282;
-}
-
-QDoubleSpinBox[text=\"\"] {
-    color: #E6E6E6;
-}
-
->>>>>>> 8ffb573c
-QMainWindow {
-    background-color: #232323;
-    border: 1px solid #323232;
-}
-
-QTabBar::tab {
-    color: #989898;
-    background-color: #2B2B2B;
-}
-
-QTabBar::tab:hover {
-    color: #FFFFFF;
-    background-color: #343434;
-}
-
-QTabBar::tab::selected {
-    color: #FFFFFF;
-    background-color: #424242;
-}
