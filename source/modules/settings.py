import contextlib
import os
import sys
from datetime import datetime, timezone
from pathlib import Path

from modules._platform import get_cwd, get_platform
from PyQt5.QtCore import QSettings

ISO_EPOCH = datetime.fromtimestamp(0, tz=timezone.utc).isoformat()

# TODO: Simplify this

tabs = {
    "Library": 0,
    "Downloads": 1,
    "User": 2,
<<<<<<< HEAD
    "Preferences": 3
=======
>>>>>>> 1166cb7e
}

library_pages = {
    "Stable Releases": 0,
    "Daily Builds": 1,
    "Experimental Branches": 2,
}


downloads_pages = {
    "Stable Releases": 0,
    "Daily Builds": 1,
    "Experimental Branches": 2,
}


favorite_pages = {
    "Disable": 0,
    "Stable Releases": 1,
    "Daily Builds": 2,
    "Experimental Branches": 3,
}


library_subfolders = [
    "custom",
    "stable",
    "daily",
    "experimental",
    "template",
]


proxy_types = {
    "None": 0,
    "HTTP": 1,
    "HTTPS": 2,
    "SOCKS4": 3,
    "SOCKS5": 4,
}


def get_settings():
    return QSettings((get_cwd() / "Blender Launcher.ini").as_posix(), QSettings.Format.IniFormat)


def get_library_folder():
    settings = get_settings()
    library_folder = settings.value("library_folder")

    if not is_library_folder_valid(library_folder):
        library_folder = get_cwd()
        settings.setValue("library_folder", library_folder)

    return library_folder


def is_library_folder_valid(library_folder=None):
    if library_folder is None:
        library_folder = get_settings().value("library_folder")

    if (library_folder is not None) and Path(library_folder).exists():
        try:
            (Path(library_folder) / ".temp").mkdir(parents=True, exist_ok=True)
        except PermissionError:
            return False

        return True

    return False


def set_library_folder(new_library_folder):
    settings = get_settings()

    if is_library_folder_valid(new_library_folder) is True:
        settings.setValue("library_folder", new_library_folder)
        create_library_folders(new_library_folder)
        return True

    return False


def create_library_folders(library_folder):
    for subfolder in library_subfolders:
        (Path(library_folder) / subfolder).mkdir(parents=True, exist_ok=True)


def get_favorite_path():
    return get_settings().value("Internal/favorite_path")


def set_favorite_path(path):
    get_settings().setValue("Internal/favorite_path", path)


def get_last_time_checked_utc():
    v = get_settings().value("Internal/last_time_checked_utc", defaultValue=ISO_EPOCH)
    return datetime.fromisoformat(v)


def set_last_time_checked_utc(dt: datetime):
    get_settings().setValue("Internal/last_time_checked_utc", dt.isoformat())


def get_launch_when_system_starts():
    if get_platform() == "Windows":
        import winreg

        key = winreg.OpenKey(winreg.HKEY_CURRENT_USER, r"SOFTWARE\Microsoft\Windows\CurrentVersion\Run")
        path = sys.executable
        _, count, _ = winreg.QueryInfoKey(key)

        for i in range(count):
            with contextlib.suppress(OSError):
                name, value, _ = winreg.EnumValue(key, i)

                if name == "Blender Launcher":
                    return value == path

        key.Close()
    return False


def set_launch_when_system_starts(is_checked):
    if get_platform() == "Windows":
        import winreg

        key = winreg.OpenKey(
            winreg.HKEY_CURRENT_USER,
            r"SOFTWARE\Microsoft\Windows\CurrentVersion\Run",
            0,
            winreg.KEY_SET_VALUE,
        )

        if is_checked:
            path = sys.executable
            winreg.SetValueEx(key, "Blender Launcher", 0, winreg.REG_SZ, path)
        else:
            with contextlib.suppress(Exception):
                winreg.DeleteValue(key, "Blender Launcher")

        key.Close()


def get_launch_minimized_to_tray():
    return get_settings().value("launch_minimized_to_tray", type=bool)


def set_launch_minimized_to_tray(is_checked):
    get_settings().setValue("launch_minimized_to_tray", is_checked)


def get_enable_high_dpi_scaling():
    return get_settings().value("enable_high_dpi_scaling", defaultValue=True, type=bool)


def set_enable_high_dpi_scaling(is_checked):
    get_settings().setValue("enable_high_dpi_scaling", is_checked)


def get_sync_library_and_downloads_pages():
    return get_settings().value("sync_library_and_downloads_pages", defaultValue=True, type=bool)


def set_sync_library_and_downloads_pages(is_checked):
    get_settings().setValue("sync_library_and_downloads_pages", is_checked)


def get_default_library_page():
    return get_settings().value("default_library_page", defaultValue=0, type=int)


def set_default_library_page(page):
    get_settings().setValue("default_library_page", library_pages[page])


def get_mark_as_favorite():
    return get_settings().value("mark_as_favorite", defaultValue=0, type=int)


def set_mark_as_favorite(page):
    get_settings().setValue("mark_as_favorite", favorite_pages[page])


def get_default_downloads_page():
    return get_settings().value("default_downloads_page", defaultValue=0, type=int)


def set_default_downloads_page(page):
    get_settings().setValue("default_downloads_page", downloads_pages[page])


def get_default_tab():
    return get_settings().value("default_tab", defaultValue=0, type=int)


def set_default_tab(tab):
    get_settings().setValue("default_tab", tabs[tab])

def get_default_preferences_tab():
    return get_settings().value("default_preferences_tab", defaultValue=0, type=int)

def set_default_preferences_tab(tab):
    get_settings().setValue("default_preferences_tab", tabs[tab])

def get_list_sorting_type(list_name):
    return get_settings().value(f"Internal/{list_name}_sorting_type", defaultValue=1, type=int)


def set_list_sorting_type(list_name, sorting_type):
    get_settings().setValue(f"Internal/{list_name}_sorting_type", sorting_type.value)


def get_enable_new_builds_notifications():
    return get_settings().value("enable_new_builds_notifications", defaultValue=True, type=bool)


def set_enable_new_builds_notifications(is_checked):
    get_settings().setValue("enable_new_builds_notifications", is_checked)


def get_enable_download_notifications():
    return get_settings().value("enable_download_notifications", defaultValue=True, type=bool)


def set_enable_download_notifications(is_checked):
    get_settings().setValue("enable_download_notifications", is_checked)


def get_blender_startup_arguments() -> str:
    return get_settings().value("blender_startup_arguments", defaultValue="", type=str).strip()


def set_blender_startup_arguments(args):
    get_settings().setValue("blender_startup_arguments", args.strip())


def get_bash_arguments():
    return get_settings().value("bash_arguments", defaultValue="", type=str).strip()


def set_bash_arguments(args):
    get_settings().setValue("bash_arguments", args.strip())


def get_install_template():
    return get_settings().value("install_template", type=bool)


def set_install_template(is_checked):
    get_settings().setValue("install_template", is_checked)


def get_show_tray_icon():
    return get_settings().value("show_tray_icon", defaultValue=True, type=bool)


def set_show_tray_icon(is_checked):
    get_settings().setValue("show_tray_icon", is_checked)


def get_launch_blender_no_console():
    return get_settings().value("launch_blender_no_console", type=bool)


def set_launch_blender_no_console(is_checked):
    get_settings().setValue("launch_blender_no_console", is_checked)


def get_quick_launch_key_seq():
    return get_settings().value("quick_launch_key_seq", defaultValue="alt+f11", type=str).strip()


def set_quick_launch_key_seq(key_seq):
    get_settings().setValue("quick_launch_key_seq", key_seq.strip())


def get_enable_quick_launch_key_seq():
    return get_settings().value("enable_quick_launch_key_seq", defaultValue=False, type=bool)


def set_enable_quick_launch_key_seq(is_checked):
    get_settings().setValue("enable_quick_launch_key_seq", is_checked)


def get_proxy_type():
    return get_settings().value("proxy/type", defaultValue=0, type=int)


def set_proxy_type(proxy_type):
    get_settings().setValue("proxy/type", proxy_types[proxy_type])


def get_proxy_host():
    host = get_settings().value("proxy/host")

    if host is None:
        return "255.255.255.255"
    return host.strip()


def set_proxy_host(args):
    get_settings().setValue("proxy/host", args.strip())


def get_proxy_port():
    port = get_settings().value("proxy/port")

    if port is None:
        return "99999"
    return port.strip()


def set_proxy_port(args):
    get_settings().setValue("proxy/port", args.strip())


def get_proxy_user():
    user = get_settings().value("proxy/user")

    if user is None:
        return ""
    return user.strip()


def set_proxy_user(args):
    get_settings().setValue("proxy/user", args.strip())


def get_proxy_password():
    password = get_settings().value("proxy/password")

    if password is None:
        return ""
    return password.strip()


def set_proxy_password(args):
    get_settings().setValue("proxy/password", args.strip())


def get_use_custom_tls_certificates():
    return get_settings().value("use_custom_tls_certificates", defaultValue=True, type=bool)


def set_use_custom_tls_certificates(is_checked):
    get_settings().setValue("use_custom_tls_certificates", is_checked)


def get_check_for_new_builds_automatically():
    settings = get_settings()

    if settings.contains("check_for_new_builds_automatically"):
        return settings.value("check_for_new_builds_automatically", type=bool)
    return False


def set_check_for_new_builds_automatically(is_checked):
    get_settings().setValue("check_for_new_builds_automatically", is_checked)


def get_new_builds_check_frequency():
    """Time in hours"""

    settings = get_settings()

    if settings.contains("new_builds_check_frequency"):
        return settings.value("new_builds_check_frequency", type=int)
    return 12


def set_new_builds_check_frequency(frequency):
    get_settings().setValue("new_builds_check_frequency", frequency)


def get_check_for_new_builds_on_startup():
    return get_settings().value("buildcheck_on_startup", defaultValue=True, type=bool)


def set_check_for_new_builds_on_startup(b: bool):
    get_settings().setValue("buildcheck_on_startup", b)


def get_minimum_blender_stable_version() -> float:
    return get_settings().value("minimum_blender_stable_version", defaultValue=3.0, type=float)


def set_minimum_blender_stable_version(v: float):
    get_settings().setValue("minimum_blender_stable_version", v)


def get_make_error_popup():
    return get_settings().value("error_popup", defaultValue=True, type=bool)


def set_make_error_popup(v: bool):
    get_settings().setValue("error_popup", v)


def get_default_worker_thread_count() -> int:
    cpu_count = os.cpu_count()
    if cpu_count is None:  # why can os.cpu_count() return None
        return 4

    return round(max(cpu_count * 3 / 4, 1))


def get_worker_thread_count() -> int:
    v = get_settings().value("worker_thread_count", type=int)
    if v == 0:
        return get_default_worker_thread_count()

    return v


def set_worker_thread_count(v: int):
    get_settings().setValue("worker_thread_count", v)


def get_use_system_titlebar():
    return get_settings().value("use_system_title_bar", defaultValue=False, type=bool)


def set_use_system_titlebar(b: bool):
    get_settings().setValue("use_system_title_bar", b)<|MERGE_RESOLUTION|>--- conflicted
+++ resolved
@@ -15,10 +15,7 @@
     "Library": 0,
     "Downloads": 1,
     "User": 2,
-<<<<<<< HEAD
-    "Preferences": 3
-=======
->>>>>>> 1166cb7e
+    "Preferences": 3,
 }
 
 library_pages = {
