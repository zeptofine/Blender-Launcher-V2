--- conflicted
+++ resolved
@@ -56,12 +56,8 @@
         self.finished.emit()
 
     def get_latest_tag(self):
-<<<<<<< HEAD
         r = self.manager.request(
             "GET", "https://github.com/Victor-IX/Blender-Launcher/releases/latest")
-=======
-        r = self.manager._request("GET", "https://github.com/Victor-IX/Blender-Launcher/releases/latest")
->>>>>>> 12809b78
 
         if r is None:
             return None
