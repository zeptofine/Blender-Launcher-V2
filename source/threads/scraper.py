--- conflicted
+++ resolved
@@ -10,13 +10,8 @@
 from urllib.parse import urljoin
 
 from bs4 import BeautifulSoup, SoupStrainer
-<<<<<<< HEAD
-from modules._platform import get_platform, set_locale
+from modules._platform import get_platform, reset_locale, set_locale
 from modules.build_info import BuildInfo, parse_blender_ver
-=======
-from modules._platform import get_platform, reset_locale, set_locale
-from modules.build_info import BuildInfo
->>>>>>> c0b37e42
 from modules.settings import get_minimum_blender_stable_version
 from PyQt5.QtCore import QThread, pyqtSignal
 
@@ -102,14 +97,9 @@
                     self.links.emit(new_build)
 
     def new_build_from_dict(self, build, branch_type):
-<<<<<<< HEAD
-        self.strptime = datetime.fromtimestamp(build["file_mtime"], tz=timezone.utc)
+        dt = datetime.fromtimestamp(build["file_mtime"], tz=timezone.utc)
 
         subversion = parse_blender_ver(build["version"])
-=======
-        dt = datetime.fromtimestamp(build["file_mtime"], tz=timezone.utc)
-        subversion = build["version"]
->>>>>>> c0b37e42
         build_var = ""
         if build["patch"] is not None and branch_type != "daily":
             build_var = build["patch"]
