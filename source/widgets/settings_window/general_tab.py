--- conflicted
+++ resolved
@@ -146,18 +146,10 @@
         self.BlenderPreferencesMenuCheckBox.setChecked(get_blender_preferences_management())
         self.BlenderPreferencesMenuCheckBox.clicked.connect(self.toggle_blender_preferences_management)
 
-<<<<<<< HEAD
         # Layout
         self.advanced_layout = QGridLayout()
         self.advanced_layout.addWidget(self.BlenderPreferencesMenuCheckBox, 0, 0, 1, 1)
         self.advanced_settings.setLayout(self.advanced_layout)
-=======
-        self._addRow("Minimise to Tray", self.ShowTrayIconCheckBox)
-        self.LaunchMinimizedToTrayRow = self._addRow("Launch Minimized To Tray", self.LaunchMinimizedToTrayCheckBox)
-        self.LaunchMinimizedToTrayRow.setEnabled(get_show_tray_icon())
-
-        self._addRow("Worker Thread Count", self.WorkerThreadCount)
->>>>>>> 990a65f5
 
         self.addRow(self.application_settings)
         self.addRow(self.advanced_settings)
