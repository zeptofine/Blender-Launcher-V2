from __future__ import annotations

import os
import sys
from pathlib import Path

from modules.settings import (
    get_actual_library_folder,
    get_blender_preferences_management,
    get_config_file,
    get_cwd,
    get_launch_minimized_to_tray,
    get_launch_timer_duration,
    get_launch_when_system_starts,
    get_library_folder,
    get_platform,
    get_show_tray_icon,
    get_use_pre_release_builds,
    get_worker_thread_count,
    migrate_config,
    set_blender_preferences_management,
    set_launch_minimized_to_tray,
    set_launch_timer_duration,
    set_launch_when_system_starts,
    set_library_folder,
    set_show_tray_icon,
    set_use_pre_release_builds,
    set_worker_thread_count,
    user_config,
)
from modules.shortcut import generate_program_shortcut, get_default_shortcut_destination, get_shortcut_type
from PyQt5.QtCore import Qt
from PyQt5.QtWidgets import QCheckBox, QGridLayout, QHBoxLayout, QLabel, QLineEdit, QPushButton, QSpinBox, QWidget
from widgets.settings_form_widget import SettingsFormWidget
from widgets.settings_window.settings_group import SettingsGroup
from windows.dialog_window import DialogWindow
from windows.file_dialog_window import FileDialogWindow


class GeneralTabWidget(SettingsFormWidget):
    def __init__(self, parent=None):
        super().__init__(parent=parent)
        self.parent = parent

        # Application Settings
        self.application_settings = SettingsGroup("Application", parent=self)

        # Library Folder
        self.LibraryFolderLayoutLabel = QLabel()
        self.LibraryFolderLayoutLabel.setText("Library Folder:")
        self.LibraryFolderLineEdit = QLineEdit()
        self.LibraryFolderLineEdit.setText(str(get_actual_library_folder()))
        self.LibraryFolderLineEdit.setContextMenuPolicy(Qt.ContextMenuPolicy.NoContextMenu)
        self.LibraryFolderLineEdit.setReadOnly(True)
        self.LibraryFolderLineEdit.setCursorPosition(0)
        self.SetLibraryFolderButton = QPushButton(self.parent.icons.folder, "")
        self.SetLibraryFolderButton.setFixedWidth(25)
        self.SetLibraryFolderButton.clicked.connect(self.prompt_library_folder)
        self.SetLibraryFolderButton.clicked.connect(self.prompt_library_folder)

        self.LibraryFolderLayout = QHBoxLayout()
        self.LibraryFolderLayout.setSpacing(0)
        self.LibraryFolderLayout.addWidget(self.LibraryFolderLineEdit)
        self.LibraryFolderLayout.addWidget(self.SetLibraryFolderButton)

        # Launch When System Starts
        self.LaunchWhenSystemStartsCheckBox = QCheckBox()
        self.LaunchWhenSystemStartsCheckBox.setText("Launch When System Starts")
        self.LaunchWhenSystemStartsCheckBox.setChecked(get_launch_when_system_starts())
        self.LaunchWhenSystemStartsCheckBox.clicked.connect(self.toggle_launch_when_system_starts)

        # Launch Minimized To Tray
        self.LaunchMinimizedToTrayCheckBox = QCheckBox()
        self.LaunchMinimizedToTrayCheckBox.setText("Launch Minimized To Tray")
        self.LaunchMinimizedToTrayCheckBox.setChecked(get_launch_minimized_to_tray())
        self.LaunchMinimizedToTrayCheckBox.clicked.connect(self.toggle_launch_minimized_to_tray)

        # Show Tray Icon
        self.ShowTrayIconCheckBox = QCheckBox()
        self.ShowTrayIconCheckBox.setText("Show Tray Icon")
        self.ShowTrayIconCheckBox.setChecked(get_show_tray_icon())
        self.ShowTrayIconCheckBox.clicked.connect(self.toggle_show_tray_icon)

        # Worker thread count
        self.WorkerThreadCountBox = QLabel()
        self.WorkerThreadCountBox.setText("Worker Thread Count")
        self.WorkerThreadCount = QSpinBox()
        self.WorkerThreadCount.setToolTip(
            "Determines how many IO operations can be done at once, ex. Downloading, deleting, and extracting files"
        )
        self.WorkerThreadCount.editingFinished.connect(self.set_worker_thread_count)
        self.WorkerThreadCount.setMinimum(1)
        self.WorkerThreadCount.setValue(get_worker_thread_count())

        # Warn if thread count exceeds cpu count
        cpu_count = os.cpu_count()
        if cpu_count is not None:

            def warn_values_above_cpu(v: int):
                if v > cpu_count:
                    self.WorkerThreadCount.setSuffix(f" (warning: value above {cpu_count} (cpu count) !!)")
                else:
                    self.WorkerThreadCount.setSuffix("")

            self.WorkerThreadCount.valueChanged.connect(warn_values_above_cpu)

        # Pre-release builds
        self.PreReleaseBuildsCheckBox = QCheckBox()
        self.PreReleaseBuildsCheckBox.setText("Use Pre-release Builds")
        self.PreReleaseBuildsCheckBox.setChecked(get_use_pre_release_builds())
        self.PreReleaseBuildsCheckBox.clicked.connect(self.toggle_use_pre_release_builds)

        # Layout
        self.application_layout = QGridLayout()
        self.application_layout.addWidget(self.LibraryFolderLayoutLabel, 0, 0, 1, 1)
        self.application_layout.addLayout(self.LibraryFolderLayout, 1, 0, 1, 3)
        if get_platform() == "Windows":
<<<<<<< HEAD
            self.application_layout.addWidget(self.LaunchWhenSystemStartsCheckBox, 2, 0, 1, 1)
        self.application_layout.addWidget(self.ShowTrayIconCheckBox, 3, 0, 1, 1)
        self.application_layout.addWidget(self.LaunchMinimizedToTrayCheckBox, 4, 0, 1, 1)
        self.application_layout.addWidget(self.WorkerThreadCountBox, 5, 0, 1, 1)
        self.application_layout.addWidget(self.WorkerThreadCount, 5, 1, 1, 2)
        self.application_layout.addWidget(self.PreReleaseBuildsCheckBox, 6, 0, 1, 1)
        self.application_settings.setLayout(self.application_layout)

        # Advence Options Settings
        self.advanced_settings = SettingsGroup("Advanced", parent=self)

        # Show Preference Menu
        self.BlenderPreferencesMenuCheckBox = QCheckBox()
        self.BlenderPreferencesMenuCheckBox.setText("Show Blender Preference Menu")
        self.BlenderPreferencesMenuCheckBox.setChecked(get_blender_preferences_management())
        self.BlenderPreferencesMenuCheckBox.clicked.connect(self.toggle_blender_preferences_management)
=======
            self._addRow("Launch When System Starts", self.LaunchWhenSystemStartsCheckBox)

        self._addRow("Minimise to Tray", self.ShowTrayIconCheckBox)
        self.ShowTrayIconCheckBox.setToolTip(
            "Closing the app will minimise it to the system tray instead of closing it completely"
        )
        
        self.LaunchMinimizedToTrayRow = self._addRow("Launch Minimized To Tray", self.LaunchMinimizedToTrayCheckBox)
        self.LaunchMinimizedToTrayRow.setEnabled(get_show_tray_icon())
>>>>>>> 6937267d

        # Layout
        self.advanced_layout = QGridLayout()
        self.advanced_layout.addWidget(self.BlenderPreferencesMenuCheckBox, 0, 0, 1, 1)
        self.advanced_settings.setLayout(self.advanced_layout)

        self.addRow(self.application_settings)
        self.addRow(self.advanced_settings)

        if get_config_file() != user_config():
            self.migrate_button = QPushButton("Migrate local settings to user settings", self)
            self.migrate_button.setProperty("CollapseButton", True)
            self.migrate_button.clicked.connect(self.migrate_confirmation)

            self.addRow(self.migrate_button)

        self.file_association_group = SettingsGroup("File association", parent=self)
        layout = QGridLayout()
        self.create_shortcut_button = QPushButton(f"Create {get_shortcut_type()}", parent=self.file_association_group)
        self.create_shortcut_button.clicked.connect(self.create_shortcut)
        layout.addWidget(self.create_shortcut_button, 0, 0, 1, 2)

        if sys.platform == "win32":
            from modules.shortcut import register_windows_filetypes, unregister_windows_filetypes

            self.register_file_association_button = QPushButton(
                "Register File Association", parent=self.file_association_group
            )
            self.unregister_file_association_button = QPushButton(
                "Unregister File Association", parent=self.file_association_group
            )
            self.register_file_association_button.clicked.connect(register_windows_filetypes)
            self.register_file_association_button.clicked.connect(self.refresh_association_buttons)
            self.unregister_file_association_button.clicked.connect(unregister_windows_filetypes)
            self.unregister_file_association_button.clicked.connect(self.refresh_association_buttons)
            self.refresh_association_buttons()
            layout.addWidget(self.register_file_association_button, 1, 0, 1, 1)
            layout.addWidget(self.unregister_file_association_button, 1, 1, 1, 1)

        self.launch_timer_duration = QSpinBox()
        self.launch_timer_duration.setToolTip(
            "Determines how much time you have while opening blendfiles to change the build you're launching"
        )
        self.launch_timer_duration.setRange(-1, 120)
        self.launch_timer_duration.setValue(get_launch_timer_duration())
        self.launch_timer_duration.valueChanged.connect(self.set_launch_timer_duration)
        self.set_launch_timer_duration()
        layout.addWidget(QLabel("Launch Timer Duration (secs)"), 2, 0, 1, 1)
        layout.addWidget(self.launch_timer_duration, 2, 1, 1, 1)

        self.file_association_group.setLayout(layout)
        self.addRow(self.file_association_group)

    def prompt_library_folder(self):
        library_folder = str(get_library_folder())
        new_library_folder = FileDialogWindow().get_directory(self, "Select Library Folder", library_folder)
        if new_library_folder and (library_folder != new_library_folder):
            self.set_library_folder(Path(new_library_folder))

    def set_library_folder(self, folder: Path, relative: bool | None = None):
        if folder.is_relative_to(get_cwd()):
            if relative is None:
                self.dlg = DialogWindow(
                    parent=self.parent,
                    title="Setup",
                    text="The selected path is relative to the executable's path.<br>\
                        Would you like to save it as relative?<br>\
                        This is useful if the folder may move.",
                    accept_text="Yes",
                    cancel_text="No",
                )
                self.dlg.accepted.connect(lambda: self.set_library_folder(folder, True))
                self.dlg.cancelled.connect(lambda: self.set_library_folder(folder, False))
                return

            if relative:
                folder = folder.relative_to(get_cwd())

        if set_library_folder(str(folder)) is True:
            self.LibraryFolderLineEdit.setText(str(get_actual_library_folder()))
            self.parent.draw_library(clear=True)
        else:
            self.dlg = DialogWindow(
                parent=self.parent,
                title="Warning",
                text="Selected folder doesn't have write permissions!",
                accept_text="Retry",
                cancel_text=None,
            )
            self.dlg.accepted.connect(self.prompt_library_folder)

    def toggle_launch_when_system_starts(self, is_checked):
        set_launch_when_system_starts(is_checked)

    def toggle_launch_minimized_to_tray(self, is_checked):
        set_launch_minimized_to_tray(is_checked)

    def toggle_show_tray_icon(self, is_checked):
        set_show_tray_icon(is_checked)
        self.LaunchMinimizedToTrayCheckBox.setEnabled(is_checked)
        self.parent.tray_icon.setVisible(is_checked)

    def set_worker_thread_count(self):
        set_worker_thread_count(self.WorkerThreadCount.value())

    def set_launch_timer_duration(self):
        if self.launch_timer_duration.value() == -1:
            self.launch_timer_duration.setSuffix(" (Disabled)")
        elif self.launch_timer_duration.value() == 0:
            self.launch_timer_duration.setSuffix("s (Immediate)")
        else:
            self.launch_timer_duration.setSuffix("s")
        set_launch_timer_duration(self.launch_timer_duration.value())

    def toggle_use_pre_release_builds(self, is_checked):
        set_use_pre_release_builds(is_checked)

    def toggle_blender_preferences_management(self, is_checked):
        set_blender_preferences_management(is_checked)

    def migrate_confirmation(self):
        text = f"Are you sure you want to move<br>{get_config_file()}<br>to<br>{user_config()}?"
        if user_config().exists():
            text = f'<font color="red">WARNING:</font> The user settings already exist!<br>{text}'
        dlg = DialogWindow(text=text, parent=self.parent)
        dlg.accepted.connect(self.migrate)

    def migrate(self):
        migrate_config(force=True)
        self.migrate_button.hide()
        # Most getters should get the settings from the new position, so a restart should not be required

    def create_shortcut(self):
        destination = get_default_shortcut_destination()
        file_place = FileDialogWindow().get_save_filename(
            parent=self, title="Choose destination", directory=str(destination)
        )
        if file_place[0]:
            generate_program_shortcut(Path(file_place[0]))

    def refresh_association_buttons(self):
        from modules.shortcut import association_is_registered

        if association_is_registered():
            self.register_file_association_button.setEnabled(False)
            self.unregister_file_association_button.setEnabled(True)
        else:
            self.register_file_association_button.setEnabled(True)
            self.unregister_file_association_button.setEnabled(False)<|MERGE_RESOLUTION|>--- conflicted
+++ resolved
@@ -73,12 +73,16 @@
         self.LaunchMinimizedToTrayCheckBox = QCheckBox()
         self.LaunchMinimizedToTrayCheckBox.setText("Launch Minimized To Tray")
         self.LaunchMinimizedToTrayCheckBox.setChecked(get_launch_minimized_to_tray())
+        self.LaunchMinimizedToTrayCheckBox.setEnabled(get_launch_when_system_starts())
         self.LaunchMinimizedToTrayCheckBox.clicked.connect(self.toggle_launch_minimized_to_tray)
 
         # Show Tray Icon
         self.ShowTrayIconCheckBox = QCheckBox()
-        self.ShowTrayIconCheckBox.setText("Show Tray Icon")
+        self.ShowTrayIconCheckBox.setText("Minimise to tray")
         self.ShowTrayIconCheckBox.setChecked(get_show_tray_icon())
+        self.ShowTrayIconCheckBox.setToolTip(
+            "Closing the app will minimise it to the system tray instead of closing it completely"
+        )
         self.ShowTrayIconCheckBox.clicked.connect(self.toggle_show_tray_icon)
 
         # Worker thread count
@@ -115,7 +119,6 @@
         self.application_layout.addWidget(self.LibraryFolderLayoutLabel, 0, 0, 1, 1)
         self.application_layout.addLayout(self.LibraryFolderLayout, 1, 0, 1, 3)
         if get_platform() == "Windows":
-<<<<<<< HEAD
             self.application_layout.addWidget(self.LaunchWhenSystemStartsCheckBox, 2, 0, 1, 1)
         self.application_layout.addWidget(self.ShowTrayIconCheckBox, 3, 0, 1, 1)
         self.application_layout.addWidget(self.LaunchMinimizedToTrayCheckBox, 4, 0, 1, 1)
@@ -132,17 +135,6 @@
         self.BlenderPreferencesMenuCheckBox.setText("Show Blender Preference Menu")
         self.BlenderPreferencesMenuCheckBox.setChecked(get_blender_preferences_management())
         self.BlenderPreferencesMenuCheckBox.clicked.connect(self.toggle_blender_preferences_management)
-=======
-            self._addRow("Launch When System Starts", self.LaunchWhenSystemStartsCheckBox)
-
-        self._addRow("Minimise to Tray", self.ShowTrayIconCheckBox)
-        self.ShowTrayIconCheckBox.setToolTip(
-            "Closing the app will minimise it to the system tray instead of closing it completely"
-        )
-        
-        self.LaunchMinimizedToTrayRow = self._addRow("Launch Minimized To Tray", self.LaunchMinimizedToTrayCheckBox)
-        self.LaunchMinimizedToTrayRow.setEnabled(get_show_tray_icon())
->>>>>>> 6937267d
 
         # Layout
         self.advanced_layout = QGridLayout()
