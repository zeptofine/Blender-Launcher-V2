from __future__ import annotations

import contextlib
import os
import re
import subprocess
from pathlib import Path
from typing import TYPE_CHECKING

from items.base_list_widget_item import BaseListWidgetItem
from modules._platform import _call, _popen, get_platform
from modules.build_info import BuildInfo, ReadBuildTask, WriteBuildTask
from modules.settings import (
    get_bash_arguments,
    get_blender_startup_arguments,
    get_favorite_path,
    get_launch_blender_no_console,
    get_library_folder,
    get_mark_as_favorite,
    set_favorite_path,
)
from modules.shortcut import create_shortcut
from PyQt5 import QtCore
from PyQt5.QtCore import Qt, pyqtSlot
from PyQt5.QtGui import (
    QDragEnterEvent,
    QDragLeaveEvent,
    QDropEvent,
    QHoverEvent,
)
from PyQt5.QtWidgets import QAction, QApplication, QHBoxLayout, QLabel, QWidget
from threads.observer import Observer
from threads.register import Register
from threads.remover import RemovalTask
from threads.template_installer import TemplateTask
from widgets.base_build_widget import BaseBuildWidget
from widgets.base_line_edit import BaseLineEdit
from widgets.base_menu_widget import BaseMenuWidget
from widgets.build_state_widget import BuildStateWidget
from widgets.datetime_widget import DateTimeWidget
from widgets.elided_text_label import ElidedTextLabel
from widgets.left_icon_button_widget import LeftIconButtonWidget
from windows.dialog_window import DialogWindow

if TYPE_CHECKING:
    from windows.main_window import BlenderLauncher


class LibraryWidget(BaseBuildWidget):
    def __init__(self, parent: BlenderLauncher, item, link, list_widget, show_new=False, parent_widget=None):
        super().__init__(parent=parent)
        self.setAcceptDrops(True)
        self.setAttribute(Qt.WidgetAttribute.WA_Hover)
        self.setMouseTracking(True)
        self.installEventFilter(self)
        self._hovering_and_shifting = False
        self._hovered = False

        self.parent: BlenderLauncher = parent
        self.item = item
        self.link = link
        self.list_widget = list_widget
        self.show_new = show_new
        self.observer = None
        self.build_info: BuildInfo | None = None
        self.child_widget = None
        self.parent_widget = parent_widget
        self.is_damaged = False

        self.parent.quit_signal.connect(self.list_widget_deleted)
        self.destroyed.connect(lambda: self._destroyed())

        self.outer_layout = QHBoxLayout()
        self.outer_layout.setContentsMargins(0, 0, 0, 0)
        self.outer_layout.setSpacing(0)

        # box should highlight when dragged over
        self.layout_widget = QWidget(self)
        self.layout: QHBoxLayout = QHBoxLayout()
        self.layout.setContentsMargins(2, 2, 0, 2)
        self.layout.setSpacing(0)
        self.layout_widget.setLayout(self.layout)
        self.outer_layout.addWidget(self.layout_widget)
        self.setLayout(self.outer_layout)

        if self.parent_widget is None:
            self.setEnabled(False)
            self.infoLabel = QLabel("Loading build information...")
            self.infoLabel.setWordWrap(True)

            self.launchButton = LeftIconButtonWidget("")
            self.launchButton.setFixedWidth(85)
            self.launchButton.setProperty("CancelButton", True)

            self.layout.addWidget(self.launchButton)
            self.layout.addWidget(self.infoLabel, stretch=1)

            a = ReadBuildTask(link)
            a.finished.connect(self.draw)
            a.failure.connect(self.trigger_damaged)

            self.parent.task_queue.append(a)

        else:
            self.draw(self.parent_widget.build_info)

    @pyqtSlot()
    def trigger_damaged(self):
        self.infoLabel.setText(f"Build *{Path(self.link).name}* is damaged!")
        self.launchButton.set_text("Delete")
        self.launchButton.clicked.connect(self.ask_remove_from_drive)
        self.setEnabled(True)
        self.is_damaged = True

    def draw(self, build_info: BuildInfo):
        if self.parent_widget is None:
            for i in reversed(range(self.layout.count())):
                self.layout.itemAt(i).widget().setParent(None)

        self.build_info = build_info
        self.branch = self.build_info.branch
        self.item.date = build_info.commit_time

        self.launchButton = LeftIconButtonWidget("Launch")
        self.launchButton.setFixedWidth(85)
        self.launchButton.setProperty("LaunchButton", True)
        self._launch_icon = None

        prerelease = self.build_info.semversion.prerelease

        if self.branch == "lts":
            branch_name = "LTS"
        elif (self.parent_widget is not None) and self.build_info.custom_name:
            branch_name = self.build_info.custom_name
        elif self.branch == "daily":
            s = prerelease
            if s is None:
                s = self.build_info.subversion.split("-", 1)[-1]
            branch_name = s.title()
        else:
            branch_name = re.sub(r"(\-|\_)", " ", self.build_info.branch).title()


        if (
            prerelease is not None
            and prerelease not in branch_name.casefold()
        ):
            branch_name = f"({prerelease.title()}) {branch_name}"

        self.subversionLabel = QLabel(str(self.build_info.semversion.finalize_version()))
        self.subversionLabel.setFixedWidth(85)
        self.subversionLabel.setIndent(20)
        self.subversionLabel.setToolTip(str(self.build_info.semversion))
        self.branchLabel = ElidedTextLabel(branch_name)
        self.commitTimeLabel = DateTimeWidget(self.build_info.commit_time, self.build_info.build_hash)

        self.build_state_widget = BuildStateWidget(self.parent)

        self.layout.addWidget(self.launchButton)
        self.layout.addWidget(self.subversionLabel)
        self.layout.addWidget(self.branchLabel, stretch=1)

        if self.parent_widget is not None:
            self.lineEdit = BaseLineEdit()
            self.lineEdit.setMaxLength(256)
            self.lineEdit.setContextMenuPolicy(Qt.ContextMenuPolicy.NoContextMenu)
            self.lineEdit.escapePressed.connect(self.rename_branch_rejected)
            self.lineEdit.returnPressed.connect(self.rename_branch_accepted)
            self.layout.addWidget(self.lineEdit, stretch=1)
            self.lineEdit.hide()

        self.layout.addWidget(self.commitTimeLabel)
        self.layout.addWidget(self.build_state_widget)

        self.launchButton.clicked.connect(
            lambda: self.launch(update_selection=True, open_last=self.hovering_and_shifting)
        )
        self.launchButton.setCursor(Qt.CursorShape.PointingHandCursor)

        # Context menu
        self.menu_extended = BaseMenuWidget()
        self.menu_extended.setFont(self.parent.font_10)

        self.deleteAction = QAction("Delete From Drive", self)
        self.deleteAction.setIcon(self.parent.icons.delete)
        self.deleteAction.triggered.connect(self.ask_remove_from_drive)

        self.openRecentAction = QAction("Open Previous File", self)
        self.openRecentAction.setIcon(self.parent.icons.file)
        self.openRecentAction.triggered.connect(lambda: self.launch(open_last=True))
        self.openRecentAction.setToolTip(
            "This action opens the last file used in this build."
            "\n(Appends `--open-last` to the execution arguments)"
            "\nSHORTCUT: Shift + Launch or Doubleclick"
        )

        self.addToQuickLaunchAction = QAction("Add To Quick Launch", self)
        self.addToQuickLaunchAction.setIcon(self.parent.icons.quick_launch)
        self.addToQuickLaunchAction.triggered.connect(self.add_to_quick_launch)

        self.addToFavoritesAction = QAction("Add To Favorites", self)
        self.addToFavoritesAction.setIcon(self.parent.icons.favorite)
        self.addToFavoritesAction.triggered.connect(self.add_to_favorites)

        self.removeFromFavoritesAction = QAction("Remove From Favorites", self)
        self.removeFromFavoritesAction.setIcon(self.parent.icons.favorite)
        self.removeFromFavoritesAction.triggered.connect(self.remove_from_favorites)

        if self.parent_widget is not None:
            self.addToFavoritesAction.setVisible(False)
        else:
            self.removeFromFavoritesAction.setVisible(False)

        self.registerExtentionAction = QAction("Register Extension")
        self.registerExtentionAction.setToolTip("Use this build for .blend files and to display thumbnails")
        self.registerExtentionAction.triggered.connect(self.register_extension)

        self.createShortcutAction = QAction("Create Shortcut")
        self.createShortcutAction.triggered.connect(self.create_shortcut)

        self.showFolderAction = QAction("Show Folder")
        self.showFolderAction.triggered.connect(self.show_folder)

        self.createSymlinkAction = QAction("Create Symlink")
        self.createSymlinkAction.triggered.connect(self.create_symlink)

        self.installTemplateAction = QAction("Install Template")
        self.installTemplateAction.triggered.connect(self.install_template)

        self.debugMenu = BaseMenuWidget("Debug")
        self.debugMenu.setFont(self.parent.font_10)

        self.debugLogAction = QAction("Debug Log")
        self.debugLogAction.triggered.connect(lambda: self.launch(exe="blender_debug_log.cmd"))
        self.debugFactoryStartupAction = QAction("Factory Startup")
        self.debugFactoryStartupAction.triggered.connect(lambda: self.launch(exe="blender_factory_startup.cmd"))
        self.debugGpuTemplateAction = QAction("Debug GPU")
        self.debugGpuTemplateAction.triggered.connect(lambda: self.launch(exe="blender_debug_gpu.cmd"))
        self.debugGpuGWTemplateAction = QAction("Debug GPU Glitch Workaround")
        self.debugGpuGWTemplateAction.triggered.connect(
            lambda: self.launch(exe="blender_debug_gpu_glitchworkaround.cmd")
        )

        self.debugMenu.addAction(self.debugLogAction)
        self.debugMenu.addAction(self.debugFactoryStartupAction)
        self.debugMenu.addAction(self.debugGpuTemplateAction)
        self.debugMenu.addAction(self.debugGpuGWTemplateAction)

        self.menu.addAction(self.openRecentAction)
        self.menu.addAction(self.addToQuickLaunchAction)
        self.menu.addAction(self.addToFavoritesAction)
        self.menu.addAction(self.removeFromFavoritesAction)
        self.menu.addMenu(self.debugMenu)

        if self.parent_widget is not None:
            self.renameBranchAction = QAction("Rename Branch")
            self.renameBranchAction.triggered.connect(self.rename_branch)
            self.menu.addAction(self.renameBranchAction)

        self.menu.addSeparator()

        if get_platform() == "Windows":
            self.menu.addAction(self.registerExtentionAction)

        self.menu.addAction(self.createShortcutAction)
        self.menu.addAction(self.createSymlinkAction)
        self.menu.addAction(self.installTemplateAction)
        self.menu.addSeparator()

        if self.branch in "stable lts":
            self.menu.addAction(self.showReleaseNotesAction)
        else:
            regexp = re.compile(r"D\d{5}")

            if regexp.search(self.branch):
                self.showReleaseNotesAction.setText("Show Patch Details")
                self.menu.addAction(self.showReleaseNotesAction)

        self.menu.addAction(self.showFolderAction)
        self.menu.addAction(self.deleteAction)

        self.menu_extended.addAction(self.deleteAction)

        if self.show_new:
            self.build_state_widget.setNewBuild(True)

            if get_mark_as_favorite() == 0:
                pass
            elif get_mark_as_favorite() == 1 and self.branch == "stable":
                self.add_to_quick_launch()
            elif get_mark_as_favorite() == 2 and self.branch == "daily":
                self.add_to_quick_launch()
            elif get_mark_as_favorite() == 3:
                self.add_to_quick_launch()
        elif get_favorite_path() == self.link.as_posix():
            self.add_to_quick_launch()

        self.setEnabled(True)
        self.list_widget.sortItems()

        if self.build_info.is_favorite and self.parent_widget is None:
            self.add_to_favorites()

    def context_menu(self):
        if self.is_damaged:
            return

        if len(self.list_widget.selectedItems()) > 1:
            self.menu_extended.trigger()
            return

        self.createSymlinkAction.setEnabled(True)
        link_path = Path(get_library_folder()) / "bl_symlink"
        link = link_path.as_posix()

        if os.path.exists(link) and (os.path.isdir(link) or os.path.islink(link)) and link_path.resolve() == self.link:
            self.createSymlinkAction.setEnabled(False)

        self.menu.trigger()

    def mouseDoubleClickEvent(self, event):
        if self.build_info is not None:
            self.launch(open_last=self.hovering_and_shifting)

    def mouseReleaseEvent(self, event):
        if event.button == Qt.MouseButton.LeftButton:
            if self.show_new is True:
                self.build_state_widget.setNewBuild(False)
                self.show_new = False

            mod = QApplication.keyboardModifiers()
            if mod not in (Qt.KeyboardModifier.ShiftModifier, Qt.KeyboardModifier.ControlModifier):
                self.list_widget.clearSelection()
                self.item.setSelected(True)

            event.accept()

        event.ignore()

    def dragEnterEvent(self, e: QDragEnterEvent):
        mime_data = e.mimeData()
        if (
            mime_data is not None
            and mime_data.hasUrls()
            and mime_data.hasFormat("text/uri-list")
            and all(
                url.isLocalFile() and Path(url.fileName()).suffix in (".blend", ".blend1") for url in mime_data.urls()
            )
        ):
            self.setStyleSheet("background-color: #4EA13A")
            e.accept()
        else:
            e.ignore()

    def dragLeaveEvent(self, e: QDragLeaveEvent):
        self.setStyleSheet("background-color:")

    def dropEvent(self, e: QDropEvent):
        mime_data = e.mimeData()
        assert mime_data is not None
        for file in mime_data.urls():
            self.launch(True, blendfile=Path(file.toLocalFile()))
        self.setStyleSheet("background-color:")

    def eventFilter(self, obj, event):
        # For detecting SHIFT
        if isinstance(event, QHoverEvent):
            if self._hovered and event.modifiers() & Qt.Modifier.SHIFT:
                self.hovering_and_shifting = True
            else:
                self.hovering_and_shifting = False
        return super().eventFilter(obj, event)

    def _shift_hovering(self):
        self.launchButton.set_text("  Previous")
        self._launch_icon = self.launchButton.icon()
        self.launchButton.setIcon(self.parent.icons.file)
        self.launchButton.setFont(self.parent.font_8)

    def _stopped_shift_hovering(self):
        self.launchButton.set_text("Launch")
        self.launchButton.setIcon(self._launch_icon or self.parent.icons.none)
        self.launchButton.setFont(self.parent.font_10)

    def enterEvent(self, e):
        self._hovered = True

    def leaveEvent(self, e):
        self._hovered = False

    @property
    def hovering_and_shifting(self):
        return self._hovering_and_shifting

    @hovering_and_shifting.setter
    def hovering_and_shifting(self, v: bool):
        if v and not self._hovering_and_shifting:
            self._hovering_and_shifting = True
            self._shift_hovering()
        elif not v and self._hovering_and_shifting:
            self._hovering_and_shifting = False
            self._stopped_shift_hovering()

    def install_template(self):
        self.launchButton.set_text("Updating")
        self.launchButton.setEnabled(False)
        self.deleteAction.setEnabled(False)
        self.installTemplateAction.setEnabled(False)
        a = TemplateTask(self.link)
        a.finished.connect(self.install_template_finished)
        self.parent.task_queue.append(a)

    def install_template_finished(self):
        self.launchButton.set_text("Launch")
        self.launchButton.setEnabled(True)
        self.deleteAction.setEnabled(True)
        self.installTemplateAction.setEnabled(True)

<<<<<<< HEAD
    def launch(self, update_selection=False, exe=None, blendfile: Path | None = None):
=======
    def launch(self, update_selection=False, exe=None, blendfile: Path | None = None, open_last=False):
>>>>>>> be4d709f
        assert self.build_info is not None
        if update_selection is True:
            self.list_widget.clearSelection()
            self.item.setSelected(True)

        if self.parent_widget is not None:
            self.parent_widget.launch()
            return

        if self.show_new is True:
            self.build_state_widget.setNewBuild(False)
            self.show_new = False

        platform = get_platform()
        library_folder = Path(get_library_folder())
        blender_args = get_blender_startup_arguments()

        proc = None

        b3d_exe: Path
        args: str | list[str] = ""
        if platform == "Windows":
            if exe is not None:
                b3d_exe = library_folder / self.link / exe
                args = ["cmd /C", b3d_exe.as_posix()]
            else:
                cexe = self.build_info.custom_executable
                if cexe:
                    b3d_exe = library_folder / self.link / cexe
                else:
                    if (
                        get_launch_blender_no_console()
                        and (library_folder / self.link / "blender-launcher.exe").exists()
                    ):
                        b3d_exe = library_folder / self.link / "blender-launcher.exe"
                    else:
                        b3d_exe = library_folder / self.link / "blender.exe"

                if blender_args == "":
                    args = b3d_exe.as_posix()
                else:
                    args = [b3d_exe.as_posix(), *blender_args.split(" ")]

        elif platform == "Linux":
            bash_args = get_bash_arguments()

            if bash_args != "":
                bash_args += " "
            bash_args += "nohup"

            cexe = self.build_info.custom_executable
            if cexe:
                b3d_exe = library_folder / self.link / cexe
            else:
                b3d_exe = library_folder / self.link / "blender"

            args = f'{bash_args} "{b3d_exe.as_posix()}" {blender_args}'

        if blendfile is not None:
            if isinstance(args, list):
                args.append(blendfile.as_posix())
            else:
                args += f' "{blendfile.as_posix()}"'

        if open_last:
            if isinstance(args, list):
                args.append("--open-last")
            else:
                args += " --open-last"

        proc = _popen(args)
        assert proc is not None
        if self.observer is None:
            self.observer = Observer(self)
            self.observer.count_changed.connect(self.proc_count_changed)
            self.observer.started.connect(self.observer_started)
            self.observer.finished.connect(self.observer_finished)
            self.observer.start()

        self.observer.append_proc.emit(proc)

    def proc_count_changed(self, count):
        self.build_state_widget.setCount(count)

        if self.child_widget is not None:
            self.child_widget.proc_count_changed(count)

    def observer_started(self):
        self.deleteAction.setEnabled(False)
        self.installTemplateAction.setEnabled(False)

        if self.child_widget is not None:
            self.child_widget.observer_started()

    def observer_finished(self):
        self.observer = None
        self.build_state_widget.setCount(0)
        self.deleteAction.setEnabled(True)
        self.installTemplateAction.setEnabled(True)

        if self.child_widget is not None:
            self.child_widget.observer_finished()

    @QtCore.pyqtSlot()
    def rename_branch(self):
        self.lineEdit.setText(self.branchLabel.text)
        self.lineEdit.selectAll()
        self.lineEdit.setFocus()
        self.lineEdit.show()
        self.branchLabel.hide()

    @QtCore.pyqtSlot()
    def rename_branch_accepted(self):
        self.lineEdit.hide()
        name = self.lineEdit.text().strip()

        if name:
            self.branchLabel.set_text(name)
            self.build_info.custom_name = name
            self.write_build_info()

        self.branchLabel.show()

    @QtCore.pyqtSlot()
    def rename_branch_rejected(self):
        self.lineEdit.hide()
        self.branchLabel.show()

    def write_build_info(self):
        assert self.build_info is not None
        self.build_info_writer = WriteBuildTask(
            self.link,
            self.build_info,
        )
        self.build_info_writer.written.connect(self.build_info_writer_finished)
        self.parent.task_queue.append(self.build_info_writer)

    def build_info_writer_finished(self):
        self.build_info_writer = None

    @QtCore.pyqtSlot()
    def ask_remove_from_drive(self):
        self.item.setSelected(True)
        self.dlg = DialogWindow(
            parent=self.parent,
            title="Warning",
            text="Are you sure you want to<br> \
                  delete selected builds?",
            accept_text="Yes",
            cancel_text="No",
        )

        if len(self.list_widget.selectedItems()) > 1:
            self.dlg.accepted.connect(self.remove_from_drive_extended)
        else:
            self.dlg.accepted.connect(self.remove_from_drive)

    @QtCore.pyqtSlot()
    def remove_from_drive_extended(self):
        for item in self.list_widget.selectedItems():
            self.list_widget.itemWidget(item).remove_from_drive()

    @QtCore.pyqtSlot()
    def remove_from_drive(self):
        if self.parent_widget is not None:
            self.parent_widget.remove_from_drive()
            return

        path = Path(get_library_folder()) / self.link
        a = RemovalTask(path)
        a.finished.connect(self.remover_completed)
        self.parent.task_queue.append(a)
        self.remover_started()

    # TODO Clear icon if build in quick launch
    def remover_started(self):
        self.launchButton.set_text("Deleting")
        self.setEnabled(False)
        self.item.setFlags(self.item.flags() & ~Qt.ItemIsSelectable)

        if self.child_widget is not None:
            self.child_widget.remover_started()

    def remover_completed(self, code):
        if self.child_widget is not None:
            self.child_widget.remover_completed(code)

        if code == 0:
            self.list_widget.remove_item(self.item)

            if self.parent_widget is None:
                self.parent.draw_from_cashed(self.build_info)

            return
        # TODO Child synchronization and reverting selection flags
        self.launchButton.set_text("Launch")
        self.setEnabled(True)
        return

    @QtCore.pyqtSlot()
    def add_to_quick_launch(self):
        if (self.parent.favorite is not None) and (self.parent.favorite.link != self.link):
            self.parent.favorite.remove_from_quick_launch()

        set_favorite_path(self.link.as_posix())
        self.parent.favorite = self

        self.launchButton.setIcon(self.parent.icons.quick_launch)
        self.addToQuickLaunchAction.setEnabled(False)

        # TODO Make more optimal and simpler synchronization
        if self.parent_widget is not None:
            self.parent_widget.launchButton.setIcon(self.parent.icons.quick_launch)
            self.parent_widget.addToQuickLaunchAction.setEnabled(False)

        if self.child_widget is not None:
            self.child_widget.launchButton.setIcon(self.parent.icons.quick_launch)
            self.child_widget.addToQuickLaunchAction.setEnabled(False)

    @QtCore.pyqtSlot()
    def remove_from_quick_launch(self):
        self.launchButton.setIcon(self.parent.icons.fake)
        self.addToQuickLaunchAction.setEnabled(True)

        # TODO Make more optimal and simpler synchronization
        if self.parent_widget is not None:
            self.parent_widget.launchButton.setIcon(self.parent.icons.fake)
            self.parent_widget.addToQuickLaunchAction.setEnabled(True)

        if self.child_widget is not None:
            self.child_widget.launchButton.setIcon(self.parent.icons.fake)
            self.child_widget.addToQuickLaunchAction.setEnabled(True)

    @QtCore.pyqtSlot()
    def add_to_favorites(self):
        item = BaseListWidgetItem()
        widget = LibraryWidget(self.parent, item, self.link, self.parent.UserFavoritesListWidget, parent_widget=self)
        if not self.parent.UserFavoritesListWidget.contains_build_info(self.build_info):
            self.parent.UserFavoritesListWidget.insert_item(item, widget)
        self.child_widget = widget

        self.removeFromFavoritesAction.setVisible(True)
        self.addToFavoritesAction.setVisible(False)
        assert self.build_info is not None
        if self.build_info.is_favorite is False:
            self.build_info.is_favorite = True
            self.write_build_info()

    @QtCore.pyqtSlot()
    def remove_from_favorites(self):
        widget = self.parent_widget or self
        assert widget.child_widget is not None
        self.parent.UserFavoritesListWidget.remove_item(widget.child_widget.item)

        widget.child_widget = None
        widget.removeFromFavoritesAction.setVisible(False)
        widget.addToFavoritesAction.setVisible(True)

        assert self.build_info is not None
        self.build_info.is_favorite = False
        self.build_info_writer = WriteBuildTask(self.link, self.build_info)
        self.parent.task_queue.append(self.build_info_writer)

    @QtCore.pyqtSlot()
    def register_extension(self):
        path = Path(get_library_folder()) / self.link
        self.register = Register(path)
        self.register.start()

    @QtCore.pyqtSlot()
    def create_shortcut(self):
        assert self.build_info is not None
        name = "Blender {} {}".format(
            self.build_info.subversion.replace("(", "").replace(")", ""),
            self.build_info.branch.replace("-", " ").title(),
        )

        create_shortcut(self.link, name)

    @QtCore.pyqtSlot()
    def create_symlink(self):
        target = self.link.as_posix()
        link = (Path(get_library_folder()) / "bl_symlink").as_posix()
        platform = get_platform()

        if platform == "Windows":
            with contextlib.suppress(Exception):
                os.rmdir(link)

            _call(f'mklink /J "{link}" "{target}"')
        elif platform == "Linux":
            if os.path.exists(link) and os.path.islink(link):
                os.unlink(link)

            os.symlink(target, link)

    @QtCore.pyqtSlot()
    def show_folder(self):
        platform = get_platform()
        library_folder = Path(get_library_folder())
        folder = library_folder / self.link

        if platform == "Windows":
            os.startfile(folder.as_posix())
        elif platform == "Linux":
            subprocess.call(["xdg-open", folder.as_posix()])

    def list_widget_deleted(self):
        self.list_widget = None

    def _destroyed(self):
        if self.parent.favorite == self:
            self.parent.favorite = None<|MERGE_RESOLUTION|>--- conflicted
+++ resolved
@@ -416,11 +416,7 @@
         self.deleteAction.setEnabled(True)
         self.installTemplateAction.setEnabled(True)
 
-<<<<<<< HEAD
-    def launch(self, update_selection=False, exe=None, blendfile: Path | None = None):
-=======
     def launch(self, update_selection=False, exe=None, blendfile: Path | None = None, open_last=False):
->>>>>>> be4d709f
         assert self.build_info is not None
         if update_selection is True:
             self.list_widget.clearSelection()
