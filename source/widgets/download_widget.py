--- conflicted
+++ resolved
@@ -109,17 +109,11 @@
         self.subversionLabel = QLabel(self.build_info.display_version)
         self.subversionLabel.setFixedWidth(85)
         self.subversionLabel.setIndent(20)
-<<<<<<< HEAD
         self.subversionLabel.setToolTip(str(self.build_info.semversion))
 
-        self.branchLabel = ElidedTextLabel(branch_name)
-        self.commitTimeLabel = DateTimeWidget(self.build_info.commit_time, self.build_info.build_hash)
-        self.build_state_widget = BuildStateWidget(parent)
-=======
         self.branchLabel = ElidedTextLabel(branch_name, self)
         self.commitTimeLabel = DateTimeWidget(self.build_info.commit_time, self.build_info.build_hash, self)
         self.build_state_widget = BuildStateWidget(parent, self)
->>>>>>> 76688dad
 
         self.build_info_hl.addWidget(self.subversionLabel)
         self.build_info_hl.addWidget(self.branchLabel, stretch=1)
