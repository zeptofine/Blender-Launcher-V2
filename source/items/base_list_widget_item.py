from __future__ import annotations

import re
<<<<<<< HEAD
from typing import TYPE_CHECKING
=======
from typing import TYPE_CHECKING, Callable
>>>>>>> 41781cc4

from modules._platform import set_locale
from PyQt5.QtWidgets import QListWidgetItem

if TYPE_CHECKING:
<<<<<<< HEAD
    from semver import Version
=======
    from widgets.base_list_widget import BaseListWidget
>>>>>>> 41781cc4


class BaseListWidgetItem(QListWidgetItem):
    def __init__(self, date=None):
        super().__init__()
        self.date = date
        self.listWidget: Callable[[], BaseListWidget | None]

    def __lt__(self, other):
        soring_type = self.listWidget().parent.sorting_type

        if soring_type.name == "DATETIME":
            return self.compare_datetime(other)
        if soring_type.name == "VERSION":
            return self.compare_version(other)
        return False

    def compare_datetime(self, other):
        if (self.date is None) or (other.date is None):
            return False

        set_locale()

        return self.date > other.date

    def compare_version(self, other):
        list_widget = self.listWidget()

        this_widget = list_widget.itemWidget(self)
        other_widget = list_widget.itemWidget(other)

        if (
            this_widget is None
            or other_widget is None
            or this_widget.build_info is None
            or other_widget.build_info is None
        ):
            return False

        this_version: Version = this_widget.build_info.semversion
        other_version: Version = other_widget.build_info.semversion

        if this_version == other_version:
            return self.compare_datetime(other)

        return this_version > other_version<|MERGE_RESOLUTION|>--- conflicted
+++ resolved
@@ -1,21 +1,14 @@
 from __future__ import annotations
 
 import re
-<<<<<<< HEAD
-from typing import TYPE_CHECKING
-=======
 from typing import TYPE_CHECKING, Callable
->>>>>>> 41781cc4
 
 from modules._platform import set_locale
 from PyQt5.QtWidgets import QListWidgetItem
 
 if TYPE_CHECKING:
-<<<<<<< HEAD
     from semver import Version
-=======
     from widgets.base_list_widget import BaseListWidget
->>>>>>> 41781cc4
 
 
 class BaseListWidgetItem(QListWidgetItem):
